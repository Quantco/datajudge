--- conflicted
+++ resolved
@@ -110,7 +110,7 @@
 pre-commit-run = "pre-commit run -a"
 
 [environments]
-default = ["test", "impala"]
+default = ["test"]
 docs = ["docs"]
 
 py310 = ["test", "py310", "unit"]
@@ -150,15 +150,4 @@
 bigquery-py310 = ["bigquery", "py310", "test"]
 bigquery-sa1 = ["bigquery", "sa1", "test"]
 
-<<<<<<< HEAD
-# We specify sqlalchemy 1 due to this bug:
-# https://github.com/cloudera/impyla/issues/512
-impala-py310 = ["impala", "py310", "sa1", "test"]
-impala-sa1 = ["impala", "sa1", "test"]
-
-lint = { features = ["lint"], no-default-feature = true }
-=======
-lint = { features = ["lint"], no-default-feature = true }
-
-mypy = ["mypy"]
->>>>>>> e0d1211c
+lint = { features = ["lint"], no-default-feature = true }