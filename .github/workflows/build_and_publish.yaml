name: Build and upload to PyPI
on:
  pull_request:
  push:
    branches:
      - 'main'
    tags:
      - 'v*'
  release:
    types:
      - published

jobs:
  build_artifacts:
    name: Build artifacts
    runs-on: ubuntu-latest
    strategy:
      fail-fast: true
    steps:
      - uses: actions/checkout@v4
<<<<<<< HEAD
        with:
          fetch-depth: 0

      - uses: mamba-org/setup-micromamba@f8b8a1e23a26f60a44c853292711bacfd3eac822
        with:
          environment-file: environment.yml

=======
      - name: Set up pixi
        uses: prefix-dev/setup-pixi@v0.8.1
>>>>>>> a935d64b
      - name: Build
        # It seems as though flit publish expects a .pypirc file as compared to
        # only a token passed as an argument.
        # See https://flit.pypa.io/en/latest/cmdline.html#flit-publish
        run: |
          pixi run flit build
      - uses: actions/upload-artifact@v4
        with:
          path: dist/*

  upload_pypi:
    name: Upload to PyPI
    needs: [build_artifacts]
    runs-on: ubuntu-latest
    if: github.event_name == 'release' && github.event.action == 'published'
    steps:
      - uses: actions/download-artifact@v4
        with:
          name: artifact
          path: dist
      - uses: pypa/gh-action-pypi-publish@v1.9.0
        with:
          user: __token__
          password: ${{ secrets.PYPI_TOKEN }}<|MERGE_RESOLUTION|>--- conflicted
+++ resolved
@@ -18,18 +18,8 @@
       fail-fast: true
     steps:
       - uses: actions/checkout@v4
-<<<<<<< HEAD
-        with:
-          fetch-depth: 0
-
-      - uses: mamba-org/setup-micromamba@f8b8a1e23a26f60a44c853292711bacfd3eac822
-        with:
-          environment-file: environment.yml
-
-=======
       - name: Set up pixi
         uses: prefix-dev/setup-pixi@v0.8.1
->>>>>>> a935d64b
       - name: Build
         # It seems as though flit publish expects a .pypirc file as compared to
         # only a token passed as an argument.
