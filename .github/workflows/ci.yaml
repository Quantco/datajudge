--- conflicted
+++ resolved
@@ -65,13 +65,8 @@
     steps:
       - name: Checkout branch
         uses: actions/checkout@v4
-<<<<<<< HEAD
-      - name: Set up micromamba
-        uses: mamba-org/setup-micromamba@f8b8a1e23a26f60a44c853292711bacfd3eac822
-=======
-      - name: Set up pixi
-        uses: prefix-dev/setup-pixi@v0.8.1
->>>>>>> a935d64b
+      - name: Set up pixi
+        uses: prefix-dev/setup-pixi@v0.8.1
         with:
           environments: ${{ matrix.env }}
       - run: |
@@ -108,13 +103,8 @@
     steps:
       - name: Checkout branch
         uses: actions/checkout@v4
-<<<<<<< HEAD
-      - name: Set up micromamba
-        uses: mamba-org/setup-micromamba@f8b8a1e23a26f60a44c853292711bacfd3eac822
-=======
-      - name: Set up pixi
-        uses: prefix-dev/setup-pixi@v0.8.1
->>>>>>> a935d64b
+      - name: Set up pixi
+        uses: prefix-dev/setup-pixi@v0.8.1
         with:
           environments: ${{ matrix.env }}
       # TODO: Consider removing this manual installation since the docker image already comes with a msodbc driver.
@@ -162,15 +152,9 @@
           - 5432:5432
     steps:
       - name: Checkout branch
-<<<<<<< HEAD
-        uses: actions/checkout@v4      
-      - name: Set up micromamba
-        uses: mamba-org/setup-micromamba@f8b8a1e23a26f60a44c853292711bacfd3eac822
-=======
-        uses: actions/checkout@v4
-      - name: Set up pixi
-        uses: prefix-dev/setup-pixi@v0.8.1
->>>>>>> a935d64b
+        uses: actions/checkout@v4
+      - name: Set up pixi
+        uses: prefix-dev/setup-pixi@v0.8.1
         with:
           environments: ${{ matrix.env }}
       - run: |
@@ -210,13 +194,8 @@
     steps:
       - name: Checkout branch
         uses: actions/checkout@v4
-<<<<<<< HEAD
-      - name: Set up micromamba
-        uses: mamba-org/setup-micromamba@f8b8a1e23a26f60a44c853292711bacfd3eac822
-=======
-      - name: Set up pixi
-        uses: prefix-dev/setup-pixi@v0.8.1
->>>>>>> a935d64b
+      - name: Set up pixi
+        uses: prefix-dev/setup-pixi@v0.8.1
         with:
           environments: ${{ matrix.env }}
       - name: Wait for db2 to load
@@ -247,61 +226,20 @@
     steps:
       - name: Checkout branch
         uses: actions/checkout@v4
-<<<<<<< HEAD
-      - name: Set up micromamba
-        uses: mamba-org/setup-micromamba@f8b8a1e23a26f60a44c853292711bacfd3eac822
-=======
-      - name: Set up pixi
-        uses: prefix-dev/setup-pixi@v0.8.1
->>>>>>> a935d64b
-        with:
-          environments: ${{ matrix.env }}
-      - run: |
-          pixi run -e ${{ matrix.env }} postinstall
-          pixi run -e ${{ matrix.env }} coverage --color=yes
-      - name: Generate code coverage report
-        uses: codecov/codecov-action@v3.1.3
-        with:
-          file: ./coverage.xml
-
-<<<<<<< HEAD
-  bigquery:
-    if: ${{ contains(github.event.pull_request.labels.*.name, 'bigquery') || contains(github.event.pull_request.labels.*.name, 'ready') || github.ref == 'refs/heads/main' }}
-    name: "BigQuery - Python ${{ matrix.PYTHON_VERSION }} - SA ${{ matrix.SA_VERSION }}"
-    runs-on: ubuntu-latest
-    strategy:
-      fail-fast: false
-      matrix:
-        PYTHON_VERSION: [ '3.8' ]
-        SA_VERSION: ["<2.0"]
-    steps:
-      - name: Checkout branch
-        uses: actions/checkout@v4
-      - name: Set up micromamba
-        uses: mamba-org/setup-micromamba@f8b8a1e23a26f60a44c853292711bacfd3eac822
-        with:
-          environment-file: environment.yml
-          cache-downloads: true
-          cache-environment: true
-          cache-environment-key: ${{ runner.os }}-${{ hashFiles('environment.yml') }}-${{ matrix.PYTHON_VERSION }}-${{ matrix.SA_VERSION }}
-          create-args: >-
-            python=${{ matrix.PYTHON_VERSION }}
-            sqlalchemy${{ matrix.SA_VERSION }}
-            sqlalchemy-bigquery
-      - id: 'auth'
-        name: 'Authenticate to Google Cloud'
-        uses: 'google-github-actions/auth@71fee32a0bb7e97b4d33d548e7d957010649d8fa'
-        with:
-          credentials_json: '${{ secrets.GCP_KEY }}'
-      - name: Run tests
-        uses: ./.github/actions/pytest
-        with:
-          backend: bigquery
-          args: -n 16 tests/integration
-=======
+      - name: Set up pixi
+        uses: prefix-dev/setup-pixi@v0.8.1
+        with:
+          environments: ${{ matrix.env }}
+      - run: |
+          pixi run -e ${{ matrix.env }} postinstall
+          pixi run -e ${{ matrix.env }} coverage --color=yes
+      - name: Generate code coverage report
+        uses: codecov/codecov-action@v3.1.3
+        with:
+          file: ./coverage.xml
+
   # The authentication of these tests is currently failing.
   # These tests should be reenabled asap.
->>>>>>> a935d64b
 
   # bigquery:
   #   if: ${{ contains(github.event.pull_request.labels.*.name, 'bigquery') || contains(github.event.pull_request.labels.*.name, 'ready') || github.ref == 'refs/heads/main' }}
@@ -339,37 +277,12 @@
     strategy:
       fail-fast: false
       matrix:
-<<<<<<< HEAD
-        PYTHON_VERSION: [ '3.8' ]
-        SA_VERSION: ["<2.0"]
-        # PYTEST_ARG: ["tests/integration/test_column_capitalization.py", "tests/integration/test_data_source.py", "tests/integration/test_integration.py -k row", "tests/integration/test_integration.py -k uniques", "tests/integration/test_integration.py -k date", "tests/integration/test_integration.py -k varchar", "tests/integration/test_integration.py -k numeric"]
-
-        # more comprehensive matching; note that tests which start with test_i and not test_integer are not matched and must be added here
-
-        PYTEST_ARG: ["tests/integration/test_integration.py -k 'test_a or test_b or test_c or test_d or test_e or test_f or test_g or test_h or test_integer or test_j or test_k or test_l or test_m'", "tests/integration/test_integration.py -k 'test_n or test_o or test_p or test_q or test_r or test_s or test_t or test_u or test_v or test_w or test_x or test_y or test_z'"]
-
-    steps:
-      - name: Checkout branch
-        uses: actions/checkout@v4
-      - name: Set up micromamba
-        uses: mamba-org/setup-micromamba@f8b8a1e23a26f60a44c853292711bacfd3eac822
-        with:
-          environment-file: environment.yml
-          cache-downloads: true
-          cache-environment: true
-          cache-environment-key: ${{ runner.os }}-${{ hashFiles('environment.yml') }}-${{ matrix.PYTHON_VERSION }}-${{ matrix.SA_VERSION }}
-          create-args: >-
-            python=${{ matrix.PYTHON_VERSION }}
-            sqlalchemy${{ matrix.SA_VERSION }}
-            impyla
-=======
         env:
           - impala-py38
           - impala-sa1
     steps:
       - name: Checkout branch
         uses: actions/checkout@v4
->>>>>>> a935d64b
       - name: Set up container
         run: docker compose up --wait impala
       - name: Set up pixi
