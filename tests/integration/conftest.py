--- conflicted
+++ resolved
@@ -1,1245 +1,1234 @@
-import datetime
-import itertools
-import os
-import random
-import urllib.parse
-
-import pytest
-import sqlalchemy as sa
-
-from datajudge.db_access import apply_patches, is_bigquery, is_db2, is_impala, is_mssql
-
-TEST_DB_NAME = "tempdb"
-SCHEMA = "dbo"  # 'dbo' is the standard schema in mssql
-
-
-def get_engine(backend) -> sa.engine.Engine:
-    address = os.environ.get("DB_ADDR", "localhost")
-
-    if backend == "impala":
-        from impala.dbapi import connect
-
-        def conn_creator():
-            return connect(
-                host=address,
-                port=21050,
-                database="default",
-            )
-
-        return sa.create_engine("impala://", creator=conn_creator)
-
-    if backend == "postgres":
-        connection_string = f"postgresql://datajudge:datajudge@{address}:5432/datajudge"
-    if backend == "db2":
-        connection_string = f"db2+ibm_db://db2inst1:password@{address}:50000/testdb"
-    elif "mssql" in backend:
-        connection_string = (
-            f"mssql+pyodbc://sa:datajudge-123@{address}:1433/{TEST_DB_NAME}"
-        )
-        if backend == "mssql-freetds":
-            connection_string += "?driver=libtdsodbc.so&tds_version=7.4"
-        else:
-            msodbc_driver_name = urllib.parse.quote_plus(
-                "ODBC Driver 17 for SQL Server"
-            )
-            connection_string += f"?driver={msodbc_driver_name}"
-    elif "snowflake" in backend:
-<<<<<<< HEAD
-        # cryptography is a dependency of snowflake-connector,
-        # which is not present in the default environment
-        from cryptography.hazmat.primitives import serialization  # type: ignore
-
-        if not (private_key_env := os.getenv("SNOWFLAKE_PRIVATE_KEY")):
-            raise ValueError("SNOWFLAKE_PRIVATE_KEY environment variable is not set")
-
-        private_key = serialization.load_pem_private_key(
-            private_key_env.encode(), password=None
-        )
-
-        pkb = private_key.private_bytes(
-            encoding=serialization.Encoding.DER,
-            format=serialization.PrivateFormat.PKCS8,
-            encryption_algorithm=serialization.NoEncryption(),
-        )
-=======
->>>>>>> 73c9e9a1
-        user = os.environ.get("SNOWFLAKE_USER", "datajudge")
-        password = os.environ.get("SNOWFLAKE_PASSWORD")
-        account = os.environ.get("SNOWFLAKE_ACCOUNT", "")
-<<<<<<< HEAD
-        connection_string = f"snowflake://{user}@{account}/datajudge/DBO?warehouse=datajudge&role=accountadmin"
-        connect_args["private_key"] = pkb
-=======
-        connection_string = f"snowflake://{user}:{password}@{account}/datajudge/DBO?warehouse=datajudge&role=accountadmin"
->>>>>>> 73c9e9a1
-    elif "bigquery" in backend:
-        # gcp_project = os.environ.get("GOOGLE_CLOUD_PROJECT", "scratch-361908")
-        connection_string = "bigquery://"
-
-    engine = sa.create_engine(
-<<<<<<< HEAD
-        connection_string,
-        echo=True,
-        pool_size=10,
-        max_overflow=20,
-        connect_args=connect_args,
-=======
-        connection_string, echo=True, pool_size=10, max_overflow=20
->>>>>>> 73c9e9a1
-    )
-    apply_patches(engine)
-
-    return engine
-
-
-def _string_column(engine, minlength_db2=40):
-    if is_db2(engine):
-        return sa.String(minlength_db2)
-    return sa.String()
-
-
-@pytest.fixture(scope="module")
-def engine(backend):
-    engine = get_engine(backend)
-    with engine.begin() as conn:
-        if engine.name in ("postgresql", "bigquery", "impala"):
-            conn.execute(sa.text(f"CREATE SCHEMA IF NOT EXISTS {SCHEMA}"))
-    return engine
-
-
-@pytest.fixture(scope="session")
-def metadata():
-    return sa.MetaData()
-
-
-def _handle_table(engine, metadata, table_name, columns, data):
-    with engine.begin() as conn:
-        if sa.inspect(conn).has_table(table_name, schema=SCHEMA):
-            return
-        table = sa.Table(table_name, metadata, *columns, schema=SCHEMA)
-        table.create(conn)
-        conn.execute(table.insert().values(), data)
-
-
-@pytest.fixture(scope="module")
-def int_table1(engine, metadata):
-    table_name = "int_table1"
-    columns = [sa.Column("col_int", sa.Integer())]
-    data = [{"col_int": i} for i in range(1, 20)]
-    _handle_table(engine, metadata, table_name, columns, data)
-    return TEST_DB_NAME, SCHEMA, table_name
-
-
-@pytest.fixture(scope="module")
-def int_table2(engine, metadata):
-    table_name = "int_table2"
-    columns = [sa.Column("col_int", sa.Integer())]
-    data = [{"col_int": i} for i in range(2, 20)]
-    _handle_table(engine, metadata, table_name, columns, data)
-    return TEST_DB_NAME, SCHEMA, table_name
-
-
-@pytest.fixture(scope="module")
-def int_square_table(engine, metadata):
-    table_name = "int_square_table"
-    columns = [sa.Column("col_int", sa.Integer())]
-    data = [{"col_int": i**2} for i in range(1, 20)]
-    _handle_table(engine, metadata, table_name, columns, data)
-    return TEST_DB_NAME, SCHEMA, table_name
-
-
-@pytest.fixture(scope="module")
-def mix_table1(engine, metadata):
-    table_name = "mix_table1"
-    columns = [
-        sa.Column("col_int", sa.Integer()),
-        sa.Column("col_varchar", _string_column(engine)),
-        sa.Column("col_date", sa.DateTime()),
-    ]
-    data = [
-        {
-            "col_int": i,
-            "col_varchar": f"hi{i}",
-            "col_date": datetime.datetime(2016, 1, i),
-        }
-        for i in range(1, 20)
-    ]
-    _handle_table(engine, metadata, table_name, columns, data)
-    return TEST_DB_NAME, SCHEMA, table_name
-
-
-@pytest.fixture(scope="module")
-def mix_table2(engine, metadata):
-    table_name = "mix_table2"
-    columns = [
-        sa.Column("col_int", sa.Integer()),
-        sa.Column("col_varchar", _string_column(engine)),
-        sa.Column("col_date", sa.DateTime()),
-    ]
-    data = [
-        {
-            "col_int": i,
-            "col_varchar": f"hi{i}",
-            "col_date": datetime.datetime(2016, 1, i // 2),
-        }
-        for i in range(2, 20)
-    ]
-    data[5]["col_varchar"] = "ho"
-    _handle_table(engine, metadata, table_name, columns, data)
-    return TEST_DB_NAME, SCHEMA, table_name
-
-
-@pytest.fixture(scope="module")
-def mix_table2_pk(engine, metadata):
-    table_name = "mix_table2_pk"
-    columns = [
-        sa.Column("col_int", sa.Integer(), primary_key=True),
-        sa.Column("col_varchar", _string_column(engine)),
-        sa.Column("col_date", sa.DateTime()),
-    ]
-    data = [
-        {
-            "col_int": i,
-            "col_varchar": f"hi{i}",
-            "col_date": datetime.datetime(2016, 1, i // 2),
-        }
-        for i in range(2, 20)
-    ]
-    _handle_table(engine, metadata, table_name, columns, data)
-    return TEST_DB_NAME, SCHEMA, table_name
-
-
-@pytest.fixture(scope="module")
-def date_table1(engine, metadata):
-    table_name = "date_table1"
-    columns = [
-        sa.Column("col_date", sa.DateTime()),
-    ]
-    data = [{"col_date": datetime.datetime(2016, 1, i)} for i in range(1, 20)]
-    _handle_table(engine, metadata, table_name, columns, data)
-    return TEST_DB_NAME, SCHEMA, table_name
-
-
-@pytest.fixture(scope="module")
-def date_table2(engine, metadata):
-    table_name = "date_table2"
-    columns = [
-        sa.Column("col_date", sa.DateTime()),
-    ]
-    data = [{"col_date": datetime.datetime(2016, 1, i)} for i in range(2, 20)]
-    _handle_table(engine, metadata, table_name, columns, data)
-    return TEST_DB_NAME, SCHEMA, table_name
-
-
-@pytest.fixture(scope="module")
-def date_table_overlap(engine, metadata):
-    table_name = "date_table_overlap"
-    columns = [
-        sa.Column("id1", sa.Integer()),
-        sa.Column("date_start", sa.DateTime()),
-        sa.Column("date_end", sa.DateTime()),
-    ]
-    data = []
-    # Trivial case: single entry.
-    data += [
-        {
-            "id1": 1,
-            "date_start": datetime.datetime(2016, 1, 1),
-            "date_end": datetime.datetime(2016, 1, 10),
-        }
-    ]
-    # 'Normal case': Multiple entries without overlap.
-    data += [
-        {
-            "id1": 2,
-            "date_start": datetime.datetime(2016, 1, i * 2),
-            "date_end": datetime.datetime(2016, 1, i * 2 + 1),
-        }
-        for i in range(1, 5)
-    ]
-    # Multiple entries with non-singleton overlap.
-    data += [
-        {
-            "id1": 3,
-            "date_start": datetime.datetime(2016, 1, 1),
-            "date_end": datetime.datetime(2016, 1, 10),
-        },
-        {
-            "id1": 3,
-            "date_start": datetime.datetime(2016, 1, 7),
-            "date_end": datetime.datetime(2016, 1, 15),
-        },
-    ]
-    # Multiple entries with singleton overlap.
-    data += [
-        {
-            "id1": 4,
-            "date_start": datetime.datetime(2016, 1, 1),
-            "date_end": datetime.datetime(2016, 1, 10),
-        },
-        {
-            "id1": 4,
-            "date_start": datetime.datetime(2016, 1, 10),
-            "date_end": datetime.datetime(2016, 1, 15),
-        },
-    ]
-    # Multiple entries with subset relation.
-    data += [
-        {
-            "id1": 5,
-            "date_start": datetime.datetime(2016, 1, 1),
-            "date_end": datetime.datetime(2016, 1, 10),
-        },
-        {
-            "id1": 5,
-            "date_start": datetime.datetime(2016, 1, 4),
-            "date_end": datetime.datetime(2016, 1, 8),
-        },
-    ]
-    # Duplicate entries.
-    data += [
-        {
-            "id1": 6,
-            "date_start": datetime.datetime(2016, 1, 1),
-            "date_end": datetime.datetime(2016, 1, 10),
-        },
-        {
-            "id1": 6,
-            "date_start": datetime.datetime(2016, 1, 1),
-            "date_end": datetime.datetime(2016, 1, 10),
-        },
-    ]
-    _handle_table(engine, metadata, table_name, columns, data)
-    return TEST_DB_NAME, SCHEMA, table_name
-
-
-@pytest.fixture(scope="module")
-def date_table_overlap_2d(engine, metadata):
-    table_name = "date_table_overlap_2d"
-    columns = [
-        sa.Column("id1", sa.Integer()),
-        sa.Column("date_start1", sa.DateTime()),
-        sa.Column("date_end1", sa.DateTime()),
-        sa.Column("date_start2", sa.DateTime()),
-        sa.Column("date_end2", sa.DateTime()),
-    ]
-    data = []
-    # Single entry: should never cause a problem.
-    data += [
-        {
-            "id1": 1,
-            "date_start1": datetime.datetime(2016, 1, 1),
-            "date_end1": datetime.datetime(2016, 1, 10),
-            "date_start2": datetime.datetime(2016, 1, 1),
-            "date_end2": datetime.datetime(2016, 1, 10),
-        }
-    ]
-    # No overlaps.
-    data += [
-        {
-            "id1": 2,
-            "date_start1": datetime.datetime(2016, 1, i * 2),
-            "date_end1": datetime.datetime(2016, 1, i * 2 + 1),
-            "date_start2": datetime.datetime(2016, 1, i * 2),
-            "date_end2": datetime.datetime(2016, 1, i * 2 + 1),
-        }
-        for i in range(1, 5)
-    ]
-    # No overlap, but actually just 1d.
-    data += [
-        {
-            "id1": 3,
-            "date_start1": datetime.datetime(2016, 1, i * 2),
-            "date_end1": datetime.datetime(2016, 1, i * 2 + 1),
-            "date_start2": datetime.datetime(2016, 1, 1),
-            "date_end2": datetime.datetime(2016, 1, 1),
-        }
-        for i in range(1, 5)
-    ]
-    # No overlap but overlap in 1d.
-    data += [
-        {
-            "id1": 4,
-            "date_start1": datetime.datetime(2016, 1, i),
-            "date_end1": datetime.datetime(2016, 1, i + 5),
-            "date_start2": datetime.datetime(2016, 1, i * 2),
-            "date_end2": datetime.datetime(2016, 1, i * 2 + 1),
-        }
-        for i in range(1, 5)
-    ]
-    # Non-singleton overlap between first and second row.
-    data += [
-        {
-            "id1": 5,
-            "date_start1": datetime.datetime(2015, 12, 31),
-            "date_end1": datetime.datetime(2016, 1, 5),
-            "date_start2": datetime.datetime(2016, 12, 31),
-            "date_end2": datetime.datetime(2017, 1, 5),
-        },
-        {
-            "id1": 5,
-            "date_start1": datetime.datetime(2016, 1, 1),
-            "date_end1": datetime.datetime(2016, 1, 10),
-            "date_start2": datetime.datetime(2017, 1, 1),
-            "date_end2": datetime.datetime(2017, 1, 10),
-        },
-        {
-            "id1": 5,
-            "date_start1": datetime.datetime(2016, 1, 11),
-            "date_end1": datetime.datetime(2016, 1, 20),
-            "date_start2": datetime.datetime(2017, 1, 11),
-            "date_end2": datetime.datetime(2017, 1, 20),
-        },
-    ]
-
-    # Singleton overlap.
-    data += [
-        {
-            "id1": 6,
-            "date_start1": datetime.datetime(2016, 1, 1),
-            "date_end1": datetime.datetime(2016, 1, 10),
-            "date_start2": datetime.datetime(2017, 1, 1),
-            "date_end2": datetime.datetime(2017, 1, 10),
-        },
-        {
-            "id1": 6,
-            "date_start1": datetime.datetime(2016, 1, 10),
-            "date_end1": datetime.datetime(2016, 1, 15),
-            "date_start2": datetime.datetime(2017, 1, 10),
-            "date_end2": datetime.datetime(2017, 1, 15),
-        },
-    ]
-    # Subset overlap.
-    data += [
-        {
-            "id1": 7,
-            "date_start1": datetime.datetime(2016, 1, 1),
-            "date_end1": datetime.datetime(2016, 1, 10),
-            "date_start2": datetime.datetime(2017, 1, 1),
-            "date_end2": datetime.datetime(2017, 1, 10),
-        },
-        {
-            "id1": 7,
-            "date_start1": datetime.datetime(2016, 1, 5),
-            "date_end1": datetime.datetime(2016, 1, 7),
-            "date_start2": datetime.datetime(2017, 1, 5),
-            "date_end2": datetime.datetime(2017, 1, 7),
-        },
-    ]
-    # Duplication overlap.
-    data += [
-        {
-            "id1": 8,
-            "date_start1": datetime.datetime(2016, 1, 1),
-            "date_end1": datetime.datetime(2016, 1, 10),
-            "date_start2": datetime.datetime(2017, 1, 1),
-            "date_end2": datetime.datetime(2017, 1, 10),
-        },
-        {
-            "id1": 8,
-            "date_start1": datetime.datetime(2016, 1, 1),
-            "date_end1": datetime.datetime(2016, 1, 10),
-            "date_start2": datetime.datetime(2017, 1, 1),
-            "date_end2": datetime.datetime(2017, 1, 10),
-        },
-    ]
-    _handle_table(engine, metadata, table_name, columns, data)
-    return TEST_DB_NAME, SCHEMA, table_name
-
-
-@pytest.fixture(scope="module")
-def integer_table_overlap(engine, metadata):
-    table_name = "integer_table_overlap"
-    columns = [
-        sa.Column("id1", sa.Integer()),
-        sa.Column("range_start", sa.Integer()),
-        sa.Column("range_end", sa.Integer()),
-    ]
-    data = []
-    # Trivial case: single entry.
-    data += [
-        {
-            "id1": 1,
-            "range_start": 1,
-            "range_end": 10,
-        }
-    ]
-    # 'Normal case': Multiple entries without overlap.
-    data += [
-        {
-            "id1": 2,
-            "range_start": i * 2,
-            "range_end": i * 2 + 1,
-        }
-        for i in range(1, 5)
-    ]
-    # Multiple entries with non-singleton overlap.
-    data += [
-        {
-            "id1": 3,
-            "range_start": 1,
-            "range_end": 10,
-        },
-        {
-            "id1": 3,
-            "range_start": 7,
-            "range_end": 15,
-        },
-    ]
-    # Multiple entries with singleton overlap.
-    data += [
-        {
-            "id1": 4,
-            "range_start": 1,
-            "range_end": 10,
-        },
-        {
-            "id1": 4,
-            "range_start": 10,
-            "range_end": 15,
-        },
-    ]
-    # Multiple entries with subset relation.
-    data += [
-        {
-            "id1": 5,
-            "range_start": 1,
-            "range_end": 10,
-        },
-        {
-            "id1": 5,
-            "range_start": 4,
-            "range_end": 8,
-        },
-    ]
-    # Duplicate entries.
-    data += [
-        {
-            "id1": 6,
-            "range_start": 1,
-            "range_end": 10,
-        },
-        {
-            "id1": 6,
-            "range_start": 1,
-            "range_end": 10,
-        },
-    ]
-    _handle_table(engine, metadata, table_name, columns, data)
-    return TEST_DB_NAME, SCHEMA, table_name
-
-
-@pytest.fixture(scope="module")
-def date_table_gap(engine, metadata):
-    table_name = "date_table_gap"
-    columns = [
-        sa.Column("id1", sa.Integer()),
-        sa.Column("date_start", sa.DateTime()),
-        sa.Column("date_end", sa.DateTime()),
-    ]
-    data = []
-    # Single entry should not be considered a gap.
-    data += [
-        {
-            "id1": 1,
-            "date_start": datetime.datetime(2016, 1, 1),
-            "date_end": datetime.datetime(2016, 1, 10),
-        }
-    ]
-    # Multiple entries without gap.
-    data += [
-        {
-            "id1": 2,
-            "date_start": datetime.datetime(2016, 1, i * 2),
-            "date_end": datetime.datetime(2016, 1, i * 2 + 1),
-        }
-        for i in range(1, 5)
-    ]
-    # Multiple entries with overlap.
-    data += [
-        {
-            "id1": 3,
-            "date_start": datetime.datetime(2016, 1, 1),
-            "date_end": datetime.datetime(2016, 1, 10),
-        },
-        {
-            "id1": 3,
-            "date_start": datetime.datetime(2016, 1, 7),
-            "date_end": datetime.datetime(2016, 1, 15),
-        },
-    ]
-    # Multiple entries with gap.
-    data += [
-        {
-            "id1": 4,
-            "date_start": datetime.datetime(2016, 1, 1),
-            "date_end": datetime.datetime(2016, 1, 10),
-        },
-        {
-            "id1": 4,
-            "date_start": datetime.datetime(2016, 1, 12),
-            "date_end": datetime.datetime(2016, 1, 15),
-        },
-    ]
-    # Multiple entries on the threshold
-    data += [
-        {
-            "id1": 5,
-            "date_start": datetime.datetime(2016, 1, 1),
-            "date_end": datetime.datetime(2016, 1, 10),
-        },
-        {
-            "id1": 5,
-            "date_start": datetime.datetime(2016, 1, 11),
-            "date_end": datetime.datetime(2016, 1, 15),
-        },
-    ]
-    _handle_table(engine, metadata, table_name, columns, data)
-    return TEST_DB_NAME, SCHEMA, table_name
-
-
-@pytest.fixture(scope="module")
-def integer_table_gap(engine, metadata):
-    table_name = "integer_table_gap"
-    columns = [
-        sa.Column("id1", sa.Integer()),
-        sa.Column("range_start", sa.Integer()),
-        sa.Column("range_end", sa.Integer()),
-    ]
-    data = []
-    # Single entry should not be considered a gap.
-    data += [
-        {
-            "id1": 1,
-            "range_start": 1,
-            "range_end": 3,
-        }
-    ]
-    # Multiple entries without gap.
-    data += [
-        {
-            "id1": 2,
-            "range_start": 3 + i * 2,
-            "range_end": 5 + i * 2,
-        }
-        for i in range(1, 5)
-    ]
-    # Multiple entries with overlap.
-    data += [
-        {
-            "id1": 3,
-            "range_start": 1,
-            "range_end": 10,
-        },
-        {
-            "id1": 3,
-            "range_start": 3,
-            "range_end": 7,
-        },
-    ]
-    # Multiple entries with gap.
-    data += [
-        {
-            "id1": 4,
-            "range_start": 1,
-            "range_end": 5,
-        },
-        {
-            "id1": 4,
-            "range_start": 7,
-            "range_end": 10,
-        },
-    ]
-    _handle_table(engine, metadata, table_name, columns, data)
-    return TEST_DB_NAME, SCHEMA, table_name
-
-
-@pytest.fixture(scope="module")
-def float_table_gap(engine, metadata):
-    table_name = "float_table_gap"
-    columns = [
-        sa.Column("id1", sa.Integer()),
-        sa.Column("range_start", sa.Float()),
-        sa.Column("range_end", sa.Float()),
-    ]
-    data: list[dict[str, int | float]] = []
-    # Single entry should not be considered a gap.
-    data += [
-        {
-            "id1": 1,
-            "range_start": 1,
-            "range_end": 3,
-        }
-    ]
-    # Multiple entries without gap.
-    data += [
-        {
-            "id1": 2,
-            "range_start": 3 + i * 2,
-            "range_end": 5 + i * 2,
-        }
-        for i in range(1, 5)
-    ]
-    # Multiple entries with overlap.
-    data += [
-        {
-            "id1": 3,
-            "range_start": 1,
-            "range_end": 10,
-        },
-        {
-            "id1": 3,
-            "range_start": 3,
-            "range_end": 7,
-        },
-    ]
-    # Multiple entries with gap.
-    data += [
-        {
-            "id1": 4,
-            "range_start": 1,
-            "range_end": 5,
-        },
-        {
-            "id1": 4,
-            "range_start": 8,
-            "range_end": 10,
-        },
-    ]
-    # Multiple entries with tolerated gap.
-    data += [
-        {
-            "id1": 5,
-            "range_start": 1,
-            "range_end": 5,
-        },
-        {
-            "id1": 5,
-            "range_start": 5.5,
-            "range_end": 10,
-        },
-    ]
-    _handle_table(engine, metadata, table_name, columns, data)
-    return TEST_DB_NAME, SCHEMA, table_name
-
-
-@pytest.fixture(scope="module")
-def date_table_keys(engine, metadata):
-    table_name = "date_table_keys"
-    columns = [
-        sa.Column("id1", sa.Integer()),
-        sa.Column("id2", sa.Integer()),
-        sa.Column("date_start1", sa.DateTime()),
-        sa.Column("date_end1", sa.DateTime()),
-        sa.Column("date_start2", sa.DateTime()),
-        sa.Column("date_end2", sa.DateTime()),
-    ]
-    data = []
-    for id1, id2 in itertools.product([1, 2], repeat=2):
-        data += [
-            {
-                "id1": id1,
-                "id2": id2,
-                "date_start1": datetime.datetime(2016, 1, i * 2),
-                "date_end1": datetime.datetime(2016, 1, i * 2 + 1),
-                "date_start2": datetime.datetime(2016, 1, i * 2),
-                "date_end2": datetime.datetime(2016, 1, i * 2 + 1),
-            }
-            for i in range(1, 5)
-        ]
-    _handle_table(engine, metadata, table_name, columns, data)
-    return TEST_DB_NAME, SCHEMA, table_name
-
-
-@pytest.fixture(scope="module")
-def distribution_table(engine, metadata):
-    table_name = "distribution_table"
-    columns = [
-        sa.Column("col_int", sa.Integer()),
-        sa.Column("col_varchar", _string_column(engine)),
-    ]
-    data = [{"col_int": i // 10, "col_varchar": f"hi{i // 15}"} for i in range(20)]
-    _handle_table(engine, metadata, table_name, columns, data)
-    return TEST_DB_NAME, SCHEMA, table_name
-
-
-@pytest.fixture(scope="module")
-def unique_table1(engine, metadata):
-    table_name = "unique_table1"
-    columns = [
-        sa.Column("col_int", sa.Integer()),
-        sa.Column("col_varchar", _string_column(engine)),
-    ]
-    data = [{"col_int": i // 2, "col_varchar": f"hi{i // 3}"} for i in range(60)]
-    data += [
-        {"col_int": None, "col_varchar": None},
-        {"col_int": None, "col_varchar": "hi"},
-    ]
-    _handle_table(engine, metadata, table_name, columns, data)
-    return TEST_DB_NAME, SCHEMA, table_name
-
-
-@pytest.fixture(scope="module")
-def unique_table2(engine, metadata):
-    table_name = "unique_table2"
-    columns = [
-        sa.Column("col_int", sa.Integer()),
-        sa.Column("col_varchar", _string_column(engine)),
-    ]
-    data = [{"col_int": i // 2, "col_varchar": f"hi{i // 3}"} for i in range(40)]
-    _handle_table(engine, metadata, table_name, columns, data)
-    return TEST_DB_NAME, SCHEMA, table_name
-
-
-@pytest.fixture(scope="module")
-def unique_table_extralong(engine, metadata):
-    if is_impala(engine):
-        pytest.skip(
-            "Skipping this larger output check for impala due to it being quite brittle"
-        )
-    if is_bigquery(engine):
-        pytest.skip(
-            "Skipping this larger output check for bigquery since creating the table is very slow"
-        )
-    table_name = "unique_table_extralong"
-    columns = [
-        sa.Column("col_int", sa.Integer()),
-        sa.Column("col_varchar", _string_column(engine)),
-    ]
-    data = [{"col_int": i // 2, "col_varchar": f"hi{i // 3}"} for i in range(12345)]
-    _handle_table(engine, metadata, table_name, columns, data)
-    return TEST_DB_NAME, SCHEMA, table_name
-
-
-@pytest.fixture(scope="module")
-def unique_table_largesize(engine, metadata):
-    if is_impala(engine):
-        pytest.skip(
-            "Skipping this larger output check for impala due to it being quite brittle"
-        )
-    if is_bigquery(engine):
-        pytest.skip(
-            "Skipping this larger output check for bigquery since creating the table is very slow"
-        )
-    table_name = "unique_table_largesize"
-    columns = [
-        sa.Column("col_int", sa.Integer()),
-        sa.Column("col_varchar", _string_column(engine, minlength_db2=2000)),
-    ]
-    data = [
-        {"col_int": i // 2, "col_varchar": "hi" * min(i, 900)} for i in range(12345)
-    ]
-    _handle_table(engine, metadata, table_name, columns, data)
-    return TEST_DB_NAME, SCHEMA, table_name
-
-
-@pytest.fixture(scope="module")
-def nested_table(engine, metadata):
-    table_name = "nested_table"
-    columns: list[sa.Column | str] = [
-        sa.Column("nested_varchar", _string_column(engine))
-    ]
-    data = [
-        {"nested_varchar": "ABC#1,"},
-        {"nested_varchar": "ABC#1,DEF#2,"},
-        {"nested_varchar": "GHI#3,JKL#4,"},
-    ]
-    _handle_table(engine, metadata, table_name, columns, data)
-    return TEST_DB_NAME, SCHEMA, table_name
-
-
-@pytest.fixture(scope="module")
-def functional_dependency_table(engine, metadata):
-    table_name = "functional_dependency_table"
-
-    # a -> b
-    # c -> b
-    # a -/-> c
-    columns = [
-        sa.Column("a", sa.Integer()),
-        sa.Column("b", sa.Integer()),
-        sa.Column("c", sa.Integer()),
-    ]
-    data = [
-        {"a": 1, "b": 2, "c": 3},
-        {"a": 1, "b": 2, "c": 4},
-        {"a": 2, "b": 3, "c": 5},
-        {"a": 2, "b": 3, "c": 6},
-        {"a": 3, "b": 4, "c": 1},
-        {"a": 3, "b": 4, "c": 2},
-    ]
-
-    _handle_table(engine, metadata, table_name, columns, data)
-    return TEST_DB_NAME, SCHEMA, table_name
-
-
-@pytest.fixture(scope="module")
-def functional_dependency_table_multi_key(engine, metadata):
-    table_name = "functional_dependency_table_multi_key"
-
-    # ab -> c
-    # ab -/-> d
-    # ab -/-> ce
-    columns = [
-        sa.Column("a", sa.Integer()),
-        sa.Column("b", sa.Integer()),
-        sa.Column("c", sa.Integer()),
-        sa.Column("d", sa.Integer()),
-        sa.Column("e", sa.Integer()),
-    ]
-
-    # fmt: off
-    data = [
-        {"a": 1, "b": 1, "c": 2, "d": 3, "e": 2, },
-        {"a": 1, "b": 1, "c": 2, "d": 4, "e": 2, },
-        {"a": 1, "b": 2, "c": 3, "d": 5, "e": 3, },
-        {"a": 1, "b": 2, "c": 3, "d": 6, "e": 3, },
-        {"a": 2, "b": 1, "c": 4, "d": 7, "e": 4, },
-        {"a": 2, "b": 1, "c": 4, "d": 8, "e": 4, },
-        {"a": 2, "b": 2, "c": 5, "d": 9, "e": 5, },
-        {"a": 2, "b": 2, "c": 5, "d": 10, "e": 5, },
-
-        # if NULL is on the LHS, this is not considered a functional dependency violation
-        {"a": None, "b": None, "c": 6, "d": 10, "e": 6, },
-        {"a": None, "b": None, "c": 6, "d": 11, "e": 8, },
-
-        {"a": None, "b": 99, "c": 6, "d": 10, "e": 6, },
-        {"a": None, "b": 99, "c": 6, "d": 11, "e": 8, },
-        {"a": 42, "b": None, "c": 6, "d": 11, "e": 6, },
-        {"a": None, "b": 42, "c": 6, "d": 11, "e": 6, },
-        {"a": 43, "b": 43, "c": 6, "d": 12, "e": 6, },
-        {"a": 43, "b": 43, "c": 6, "d": 12, "e": 7, },
-        {"a": 44, "b": 44, "c": None, "d": 12, "e": None, },
-        {"a": 44, "b": 44, "c": None, "d": 13, "e": 99, },
-    ]
-    # fmt: on
-
-    _handle_table(engine, metadata, table_name, columns, data)
-    return TEST_DB_NAME, SCHEMA, table_name
-
-
-@pytest.fixture(scope="module")
-def varchar_table1(engine, metadata):
-    table_name = "varchar_table1"
-    columns: list[sa.Column | str] = [
-        sa.Column("col_varchar", _string_column(engine)),
-    ]
-    data: list[dict[str, str | None]] = [
-        {"col_varchar": "qq" * i} for i in range(1, 10)
-    ]
-    data.append({"col_varchar": None})
-    _handle_table(engine, metadata, table_name, columns, data)
-    return TEST_DB_NAME, SCHEMA, table_name
-
-
-@pytest.fixture(scope="module")
-def varchar_table2(engine, metadata):
-    table_name = "varchar_table2"
-    columns: list[sa.Column | str] = [
-        sa.Column("col_varchar", _string_column(engine)),
-    ]
-    data = [{"col_varchar": "qq" * i} for i in range(2, 11)]
-    _handle_table(engine, metadata, table_name, columns, data)
-    return TEST_DB_NAME, SCHEMA, table_name
-
-
-@pytest.fixture(scope="module")
-def varchar_table_real(engine, metadata):
-    table_name = "varchar_table_real"
-    columns: list[sa.Column | str] = [
-        sa.Column("col_varchar", _string_column(engine)),
-    ]
-    data = [
-        {"col_varchar": val}
-        for val in [
-            "C72.80",
-            "R34.45",
-            "R34.45",
-            "R34.45",
-            "R06.0",
-            "R06.0",
-            "X70.0",
-            "N07.9",
-            "F12.7",
-            "S26.06",
-            "G01.6",
-            "Z10.54",
-            "I71.00",
-            "X64.1",
-            "M36.17",
-            "U38.09",
-            "V73.7Y",
-            "V73.7Y",
-            "V73.7Y",
-            "L58.2X",
-        ]
-    ]
-    _handle_table(engine, metadata, table_name, columns, data)
-
-    return TEST_DB_NAME, SCHEMA, table_name
-
-
-@pytest.fixture(scope="module")
-def pk_table(engine, metadata):
-    table_name = "pk_table"
-    columns = [
-        sa.Column("col_int1", sa.Integer(), primary_key=True),
-        sa.Column("col_int2", sa.Integer(), primary_key=True),
-    ]
-    data = [{"col_int1": i, "col_int2": i + 1} for i in range(1, 20)]
-    _handle_table(engine, metadata, table_name, columns, data)
-    return TEST_DB_NAME, SCHEMA, table_name
-
-
-@pytest.fixture(scope="module")
-def row_match_table1(engine, metadata):
-    table_name = "row_match_table"
-    columns = [
-        sa.Column("col_match1", sa.Integer()),
-        sa.Column("col_match2", sa.Integer()),
-        sa.Column("col_compare1", sa.Integer()),
-        sa.Column("col_compare2", sa.Integer()),
-    ]
-    col_match1_data = range(0, 9)
-    col_match2_data = range(1, 10)
-    col_compare1_data = [0, 1, 2, 3, None, None, 7, 1, 1]
-    col_compare2_data = [1, 2, 3, 4, 1, None, 8, 1, 1]
-    data = [
-        {"col_match1": a, "col_match2": b, "col_compare1": c, "col_compare2": d}
-        for (a, b, c, d) in zip(
-            col_match1_data,
-            col_match2_data,
-            col_compare1_data,
-            col_compare2_data,
-        )
-    ]
-    _handle_table(engine, metadata, table_name, columns, data)
-    return TEST_DB_NAME, SCHEMA, table_name
-
-
-@pytest.fixture(scope="module")
-def row_match_table2(engine, metadata):
-    table_name = "row_match_table2"
-    columns = [
-        sa.Column("col_match1", sa.Integer()),
-        sa.Column("col_match2", sa.Integer()),
-        sa.Column("col_compare1", sa.Integer()),
-        sa.Column("col_compare2", sa.Integer()),
-    ]
-    col_match1_data = list(range(0, 8)) + [None]
-    col_match2_data = list(range(1, 8)) + [7, 9]
-    col_compare1_data = [0, 1, 2, 4, 1, None, 7, 1, 1]
-    col_compare2_data = [1, 2, 2, 4, None, None, 8, 1, 1]
-    data = [
-        {"col_match1": a, "col_match2": b, "col_compare1": c, "col_compare2": d}
-        for (a, b, c, d) in zip(
-            col_match1_data,
-            col_match2_data,
-            col_compare1_data,
-            col_compare2_data,
-        )
-    ]
-    _handle_table(engine, metadata, table_name, columns, data)
-    return TEST_DB_NAME, SCHEMA, table_name
-
-
-@pytest.fixture(scope="module")
-def min_gain_table1(engine, metadata):
-    table_name = "min_gain_table1"
-    columns = [sa.Column("col_int", sa.Integer())]
-    data = [{"col_int": i} for i in range(1, 20)]
-    _handle_table(engine, metadata, table_name, columns, data)
-    return TEST_DB_NAME, SCHEMA, table_name
-
-
-@pytest.fixture(scope="module")
-def min_gain_table2(engine, metadata):
-    table_name = "min_gain_table2"
-    columns = [sa.Column("col_int", sa.Integer())]
-    data = [{"col_int": i} for i in range(2, 20)]
-    _handle_table(engine, metadata, table_name, columns, data)
-    return TEST_DB_NAME, SCHEMA, table_name
-
-
-@pytest.fixture(scope="module")
-def groupby_aggregation_table_correct(engine, metadata):
-    table_name = "groupby_aggregation_table"
-    columns = [
-        sa.Column("some_id", sa.Integer()),
-        sa.Column("extra_id", sa.Integer()),
-        sa.Column("value", sa.Integer()),
-    ]
-    data_source = [
-        (34807101, 8, {1}),
-        (42760071, 3, {7, 3, 4, 5, 6, 1, 2}),
-        (42760071, 7, {1}),
-        (44093821, 10, {2, 8, 3, 6, 7, 4, 1, 5}),
-    ]
-    data = [
-        {"some_id": id, "extra_id": e, "value": v}
-        for id, e, values in data_source
-        for v in values
-    ]
-    _handle_table(engine, metadata, table_name, columns, data)
-    return TEST_DB_NAME, SCHEMA, table_name
-
-
-@pytest.fixture(scope="module")
-def groupby_aggregation_table_incorrect(engine, metadata):
-    table_name = "groupby_aggregation_table_incorrect"
-    columns = [
-        sa.Column("some_id", sa.Integer()),
-        sa.Column("extra_id", sa.Integer()),
-        sa.Column("value", sa.Integer()),
-    ]
-    data_source = [
-        (34807101, 8, {1}),
-        (42760071, 3, {7, 3, 4, 5, 6, 1, 2}),
-        (42760071, 7, {1}),
-        (44093821, 7, {22, 19, 16, 24, 23, 21, 20, 18, 17}),
-    ]
-    data = [
-        {"some_id": id, "extra_id": e, "value": v}
-        for id, e, values in data_source
-        for v in values
-    ]
-    _handle_table(engine, metadata, table_name, columns, data)
-    return TEST_DB_NAME, SCHEMA, table_name
-
-
-@pytest.fixture(scope="module")
-def random_normal_table(engine, metadata):
-    """
-    Table with normally distributed values of varying means and sd 1.
-    """
-
-    if is_bigquery(engine) or is_impala(engine):
-        # It takes too long to insert the table into BigQuery,
-        # test using this fixture must be disabled for BigQuery
-        return None, None, None
-
-    table_name = "random_normal_table"
-    columns = [
-        sa.Column("value_0_1", sa.Float()),
-        sa.Column("value_005_1", sa.Float()),
-        sa.Column("value_02_1", sa.Float()),
-        sa.Column("value_1_1", sa.Float()),
-    ]
-    row_size = 10_000
-    random.seed(0)
-    rand1 = [random.gauss(0, 1) for _ in range(row_size)]
-    rand2 = [random.gauss(0.05, 1) for _ in range(row_size)]
-    rand3 = [random.gauss(0.2, 1) for _ in range(row_size)]
-    rand4 = [random.gauss(1, 1) for _ in range(row_size)]
-    data = [
-        {
-            "value_0_1": rand1[idx],
-            "value_005_1": rand2[idx],
-            "value_02_1": rand3[idx],
-            "value_1_1": rand4[idx],
-        }
-        for idx in range(row_size)
-    ]
-    _handle_table(engine, metadata, table_name, columns, data)
-    return TEST_DB_NAME, SCHEMA, table_name
-
-
-@pytest.fixture(scope="module")
-def capitalization_table(engine, metadata):
-    table_name = "capitalization"
-    uppercase_column = "NAME"
-    lowercase_column = "num_employees"
-    # Create and populate table with raw strings as to ensure
-    # the columns are actually created with capitalization.
-    primary_key = "PRIMARY KEY"
-    if is_mssql(engine):
-        str_datatype = "VARCHAR(20)"
-    elif is_bigquery(engine):
-        str_datatype = "STRING"
-        primary_key = ""  # there is no primary key in BigQuery
-    elif is_impala(engine):
-        str_datatype = "STRING"
-        # Impala supports primary keys but uses a different grammar.
-        primary_key = ""
-    elif is_db2(engine):
-        str_datatype = "VARCHAR(20)"
-        # Primary key needs to be non-nullable.
-        primary_key = ""
-    else:
-        str_datatype = "TEXT"
-
-    with engine.begin() as connection:
-        if sa.inspect(connection).has_table(table_name, schema=SCHEMA):
-            return TEST_DB_NAME, SCHEMA, table_name, uppercase_column, lowercase_column
-        connection.execute(sa.text(f"DROP TABLE IF EXISTS {SCHEMA}.{table_name}"))
-        connection.execute(
-            sa.text(
-                f"CREATE TABLE {SCHEMA}.{table_name} "
-                f"(id INTEGER {primary_key}, "
-                f"{uppercase_column} {str_datatype}, {lowercase_column} INTEGER)"
-            )
-        )
-        connection.execute(
-            sa.text(
-                f"INSERT INTO {SCHEMA}.{table_name} "
-                f"(id, {uppercase_column}, {lowercase_column}) VALUES (1, 'QuantCo', 100)"
-            )
-        )
-    return TEST_DB_NAME, SCHEMA, table_name, uppercase_column, lowercase_column
-
-
-@pytest.fixture(scope="module")
-def cross_cdf_table1(engine, metadata):
-    table_name = "cross_cdf_table1"
-    col_name = "col_int"
-    columns = [sa.Column(col_name, sa.Integer())]
-    col_values = [1, 1, 3, 2]
-    data = [{col_name: col_value} for col_value in col_values]
-    _handle_table(engine, metadata, table_name, columns, data)
-    return TEST_DB_NAME, SCHEMA, table_name
-
-
-@pytest.fixture(scope="module")
-def cross_cdf_table2(engine, metadata):
-    table_name = "cross_cdf_table2"
-    col_name = "col_int"
-    columns = [sa.Column(col_name, sa.Integer())]
-    col_values = [3, 5, 4, 5, 8]
-    data = [{col_name: col_value} for col_value in col_values]
-    _handle_table(engine, metadata, table_name, columns, data)
-    return TEST_DB_NAME, SCHEMA, table_name
-
-
-def pytest_addoption(parser):
-    parser.addoption(
-        "--backend",
-        choices=(
-            (
-                "mssql",
-                "mssql-freetds",
-                "postgres",
-                "snowflake",
-                "bigquery",
-                "impala",
-                "db2",
-            )
-        ),
-        help="which database backend to use to run the integration tests",
-    )
-
-
-def pytest_generate_tests(metafunc):
-    if "backend" in metafunc.fixturenames:
-        metafunc.parametrize(
-            "backend", [metafunc.config.getoption("backend")], scope="module"
-        )
-
-
-# See https://github.com/pytest-dev/pytest/issues/349#issuecomment-471400399
-# for context.
-@pytest.fixture
-def get_fixture(request):
-    def _get_fixture(name):
-        return request.getfixturevalue(name)
-
-    return _get_fixture
+import datetime
+import itertools
+import os
+import random
+import urllib.parse
+
+import pytest
+import sqlalchemy as sa
+
+from datajudge.db_access import apply_patches, is_bigquery, is_db2, is_impala, is_mssql
+
+TEST_DB_NAME = "tempdb"
+SCHEMA = "dbo"  # 'dbo' is the standard schema in mssql
+
+
+def get_engine(backend) -> sa.engine.Engine:
+    address = os.environ.get("DB_ADDR", "localhost")
+
+    if backend == "impala":
+        from impala.dbapi import connect
+
+        def conn_creator():
+            return connect(
+                host=address,
+                port=21050,
+                database="default",
+            )
+
+        return sa.create_engine("impala://", creator=conn_creator)
+
+    if backend == "postgres":
+        connection_string = f"postgresql://datajudge:datajudge@{address}:5432/datajudge"
+    if backend == "db2":
+        connection_string = f"db2+ibm_db://db2inst1:password@{address}:50000/testdb"
+    elif "mssql" in backend:
+        connection_string = (
+            f"mssql+pyodbc://sa:datajudge-123@{address}:1433/{TEST_DB_NAME}"
+        )
+        if backend == "mssql-freetds":
+            connection_string += "?driver=libtdsodbc.so&tds_version=7.4"
+        else:
+            msodbc_driver_name = urllib.parse.quote_plus(
+                "ODBC Driver 17 for SQL Server"
+            )
+            connection_string += f"?driver={msodbc_driver_name}"
+    elif "snowflake" in backend:
+        # cryptography is a dependency of snowflake-connector,
+        # which is not present in the default environment
+        from cryptography.hazmat.primitives import serialization  # type: ignore
+
+        if not (private_key_env := os.getenv("SNOWFLAKE_PRIVATE_KEY")):
+            raise ValueError("SNOWFLAKE_PRIVATE_KEY environment variable is not set")
+
+        private_key = serialization.load_pem_private_key(
+            private_key_env.encode(), password=None
+        )
+
+        pkb = private_key.private_bytes(
+            encoding=serialization.Encoding.DER,
+            format=serialization.PrivateFormat.PKCS8,
+            encryption_algorithm=serialization.NoEncryption(),
+        )
+        user = os.environ.get("SNOWFLAKE_USER", "datajudge")
+        password = os.environ.get("SNOWFLAKE_PASSWORD")
+        account = os.environ.get("SNOWFLAKE_ACCOUNT", "")
+        connection_string = f"snowflake://{user}@{account}/datajudge/DBO?warehouse=datajudge&role=accountadmin"
+        connect_args["private_key"] = pkb
+    elif "bigquery" in backend:
+        # gcp_project = os.environ.get("GOOGLE_CLOUD_PROJECT", "scratch-361908")
+        connection_string = "bigquery://"
+
+    engine = sa.create_engine(
+        connection_string,
+        echo=True,
+        pool_size=10,
+        max_overflow=20,
+        connect_args=connect_args,
+    )
+    apply_patches(engine)
+
+    return engine
+
+
+def _string_column(engine, minlength_db2=40):
+    if is_db2(engine):
+        return sa.String(minlength_db2)
+    return sa.String()
+
+
+@pytest.fixture(scope="module")
+def engine(backend):
+    engine = get_engine(backend)
+    with engine.begin() as conn:
+        if engine.name in ("postgresql", "bigquery", "impala"):
+            conn.execute(sa.text(f"CREATE SCHEMA IF NOT EXISTS {SCHEMA}"))
+    return engine
+
+
+@pytest.fixture(scope="session")
+def metadata():
+    return sa.MetaData()
+
+
+def _handle_table(engine, metadata, table_name, columns, data):
+    with engine.begin() as conn:
+        if sa.inspect(conn).has_table(table_name, schema=SCHEMA):
+            return
+        table = sa.Table(table_name, metadata, *columns, schema=SCHEMA)
+        table.create(conn)
+        conn.execute(table.insert().values(), data)
+
+
+@pytest.fixture(scope="module")
+def int_table1(engine, metadata):
+    table_name = "int_table1"
+    columns = [sa.Column("col_int", sa.Integer())]
+    data = [{"col_int": i} for i in range(1, 20)]
+    _handle_table(engine, metadata, table_name, columns, data)
+    return TEST_DB_NAME, SCHEMA, table_name
+
+
+@pytest.fixture(scope="module")
+def int_table2(engine, metadata):
+    table_name = "int_table2"
+    columns = [sa.Column("col_int", sa.Integer())]
+    data = [{"col_int": i} for i in range(2, 20)]
+    _handle_table(engine, metadata, table_name, columns, data)
+    return TEST_DB_NAME, SCHEMA, table_name
+
+
+@pytest.fixture(scope="module")
+def int_square_table(engine, metadata):
+    table_name = "int_square_table"
+    columns = [sa.Column("col_int", sa.Integer())]
+    data = [{"col_int": i**2} for i in range(1, 20)]
+    _handle_table(engine, metadata, table_name, columns, data)
+    return TEST_DB_NAME, SCHEMA, table_name
+
+
+@pytest.fixture(scope="module")
+def mix_table1(engine, metadata):
+    table_name = "mix_table1"
+    columns = [
+        sa.Column("col_int", sa.Integer()),
+        sa.Column("col_varchar", _string_column(engine)),
+        sa.Column("col_date", sa.DateTime()),
+    ]
+    data = [
+        {
+            "col_int": i,
+            "col_varchar": f"hi{i}",
+            "col_date": datetime.datetime(2016, 1, i),
+        }
+        for i in range(1, 20)
+    ]
+    _handle_table(engine, metadata, table_name, columns, data)
+    return TEST_DB_NAME, SCHEMA, table_name
+
+
+@pytest.fixture(scope="module")
+def mix_table2(engine, metadata):
+    table_name = "mix_table2"
+    columns = [
+        sa.Column("col_int", sa.Integer()),
+        sa.Column("col_varchar", _string_column(engine)),
+        sa.Column("col_date", sa.DateTime()),
+    ]
+    data = [
+        {
+            "col_int": i,
+            "col_varchar": f"hi{i}",
+            "col_date": datetime.datetime(2016, 1, i // 2),
+        }
+        for i in range(2, 20)
+    ]
+    data[5]["col_varchar"] = "ho"
+    _handle_table(engine, metadata, table_name, columns, data)
+    return TEST_DB_NAME, SCHEMA, table_name
+
+
+@pytest.fixture(scope="module")
+def mix_table2_pk(engine, metadata):
+    table_name = "mix_table2_pk"
+    columns = [
+        sa.Column("col_int", sa.Integer(), primary_key=True),
+        sa.Column("col_varchar", _string_column(engine)),
+        sa.Column("col_date", sa.DateTime()),
+    ]
+    data = [
+        {
+            "col_int": i,
+            "col_varchar": f"hi{i}",
+            "col_date": datetime.datetime(2016, 1, i // 2),
+        }
+        for i in range(2, 20)
+    ]
+    _handle_table(engine, metadata, table_name, columns, data)
+    return TEST_DB_NAME, SCHEMA, table_name
+
+
+@pytest.fixture(scope="module")
+def date_table1(engine, metadata):
+    table_name = "date_table1"
+    columns = [
+        sa.Column("col_date", sa.DateTime()),
+    ]
+    data = [{"col_date": datetime.datetime(2016, 1, i)} for i in range(1, 20)]
+    _handle_table(engine, metadata, table_name, columns, data)
+    return TEST_DB_NAME, SCHEMA, table_name
+
+
+@pytest.fixture(scope="module")
+def date_table2(engine, metadata):
+    table_name = "date_table2"
+    columns = [
+        sa.Column("col_date", sa.DateTime()),
+    ]
+    data = [{"col_date": datetime.datetime(2016, 1, i)} for i in range(2, 20)]
+    _handle_table(engine, metadata, table_name, columns, data)
+    return TEST_DB_NAME, SCHEMA, table_name
+
+
+@pytest.fixture(scope="module")
+def date_table_overlap(engine, metadata):
+    table_name = "date_table_overlap"
+    columns = [
+        sa.Column("id1", sa.Integer()),
+        sa.Column("date_start", sa.DateTime()),
+        sa.Column("date_end", sa.DateTime()),
+    ]
+    data = []
+    # Trivial case: single entry.
+    data += [
+        {
+            "id1": 1,
+            "date_start": datetime.datetime(2016, 1, 1),
+            "date_end": datetime.datetime(2016, 1, 10),
+        }
+    ]
+    # 'Normal case': Multiple entries without overlap.
+    data += [
+        {
+            "id1": 2,
+            "date_start": datetime.datetime(2016, 1, i * 2),
+            "date_end": datetime.datetime(2016, 1, i * 2 + 1),
+        }
+        for i in range(1, 5)
+    ]
+    # Multiple entries with non-singleton overlap.
+    data += [
+        {
+            "id1": 3,
+            "date_start": datetime.datetime(2016, 1, 1),
+            "date_end": datetime.datetime(2016, 1, 10),
+        },
+        {
+            "id1": 3,
+            "date_start": datetime.datetime(2016, 1, 7),
+            "date_end": datetime.datetime(2016, 1, 15),
+        },
+    ]
+    # Multiple entries with singleton overlap.
+    data += [
+        {
+            "id1": 4,
+            "date_start": datetime.datetime(2016, 1, 1),
+            "date_end": datetime.datetime(2016, 1, 10),
+        },
+        {
+            "id1": 4,
+            "date_start": datetime.datetime(2016, 1, 10),
+            "date_end": datetime.datetime(2016, 1, 15),
+        },
+    ]
+    # Multiple entries with subset relation.
+    data += [
+        {
+            "id1": 5,
+            "date_start": datetime.datetime(2016, 1, 1),
+            "date_end": datetime.datetime(2016, 1, 10),
+        },
+        {
+            "id1": 5,
+            "date_start": datetime.datetime(2016, 1, 4),
+            "date_end": datetime.datetime(2016, 1, 8),
+        },
+    ]
+    # Duplicate entries.
+    data += [
+        {
+            "id1": 6,
+            "date_start": datetime.datetime(2016, 1, 1),
+            "date_end": datetime.datetime(2016, 1, 10),
+        },
+        {
+            "id1": 6,
+            "date_start": datetime.datetime(2016, 1, 1),
+            "date_end": datetime.datetime(2016, 1, 10),
+        },
+    ]
+    _handle_table(engine, metadata, table_name, columns, data)
+    return TEST_DB_NAME, SCHEMA, table_name
+
+
+@pytest.fixture(scope="module")
+def date_table_overlap_2d(engine, metadata):
+    table_name = "date_table_overlap_2d"
+    columns = [
+        sa.Column("id1", sa.Integer()),
+        sa.Column("date_start1", sa.DateTime()),
+        sa.Column("date_end1", sa.DateTime()),
+        sa.Column("date_start2", sa.DateTime()),
+        sa.Column("date_end2", sa.DateTime()),
+    ]
+    data = []
+    # Single entry: should never cause a problem.
+    data += [
+        {
+            "id1": 1,
+            "date_start1": datetime.datetime(2016, 1, 1),
+            "date_end1": datetime.datetime(2016, 1, 10),
+            "date_start2": datetime.datetime(2016, 1, 1),
+            "date_end2": datetime.datetime(2016, 1, 10),
+        }
+    ]
+    # No overlaps.
+    data += [
+        {
+            "id1": 2,
+            "date_start1": datetime.datetime(2016, 1, i * 2),
+            "date_end1": datetime.datetime(2016, 1, i * 2 + 1),
+            "date_start2": datetime.datetime(2016, 1, i * 2),
+            "date_end2": datetime.datetime(2016, 1, i * 2 + 1),
+        }
+        for i in range(1, 5)
+    ]
+    # No overlap, but actually just 1d.
+    data += [
+        {
+            "id1": 3,
+            "date_start1": datetime.datetime(2016, 1, i * 2),
+            "date_end1": datetime.datetime(2016, 1, i * 2 + 1),
+            "date_start2": datetime.datetime(2016, 1, 1),
+            "date_end2": datetime.datetime(2016, 1, 1),
+        }
+        for i in range(1, 5)
+    ]
+    # No overlap but overlap in 1d.
+    data += [
+        {
+            "id1": 4,
+            "date_start1": datetime.datetime(2016, 1, i),
+            "date_end1": datetime.datetime(2016, 1, i + 5),
+            "date_start2": datetime.datetime(2016, 1, i * 2),
+            "date_end2": datetime.datetime(2016, 1, i * 2 + 1),
+        }
+        for i in range(1, 5)
+    ]
+    # Non-singleton overlap between first and second row.
+    data += [
+        {
+            "id1": 5,
+            "date_start1": datetime.datetime(2015, 12, 31),
+            "date_end1": datetime.datetime(2016, 1, 5),
+            "date_start2": datetime.datetime(2016, 12, 31),
+            "date_end2": datetime.datetime(2017, 1, 5),
+        },
+        {
+            "id1": 5,
+            "date_start1": datetime.datetime(2016, 1, 1),
+            "date_end1": datetime.datetime(2016, 1, 10),
+            "date_start2": datetime.datetime(2017, 1, 1),
+            "date_end2": datetime.datetime(2017, 1, 10),
+        },
+        {
+            "id1": 5,
+            "date_start1": datetime.datetime(2016, 1, 11),
+            "date_end1": datetime.datetime(2016, 1, 20),
+            "date_start2": datetime.datetime(2017, 1, 11),
+            "date_end2": datetime.datetime(2017, 1, 20),
+        },
+    ]
+
+    # Singleton overlap.
+    data += [
+        {
+            "id1": 6,
+            "date_start1": datetime.datetime(2016, 1, 1),
+            "date_end1": datetime.datetime(2016, 1, 10),
+            "date_start2": datetime.datetime(2017, 1, 1),
+            "date_end2": datetime.datetime(2017, 1, 10),
+        },
+        {
+            "id1": 6,
+            "date_start1": datetime.datetime(2016, 1, 10),
+            "date_end1": datetime.datetime(2016, 1, 15),
+            "date_start2": datetime.datetime(2017, 1, 10),
+            "date_end2": datetime.datetime(2017, 1, 15),
+        },
+    ]
+    # Subset overlap.
+    data += [
+        {
+            "id1": 7,
+            "date_start1": datetime.datetime(2016, 1, 1),
+            "date_end1": datetime.datetime(2016, 1, 10),
+            "date_start2": datetime.datetime(2017, 1, 1),
+            "date_end2": datetime.datetime(2017, 1, 10),
+        },
+        {
+            "id1": 7,
+            "date_start1": datetime.datetime(2016, 1, 5),
+            "date_end1": datetime.datetime(2016, 1, 7),
+            "date_start2": datetime.datetime(2017, 1, 5),
+            "date_end2": datetime.datetime(2017, 1, 7),
+        },
+    ]
+    # Duplication overlap.
+    data += [
+        {
+            "id1": 8,
+            "date_start1": datetime.datetime(2016, 1, 1),
+            "date_end1": datetime.datetime(2016, 1, 10),
+            "date_start2": datetime.datetime(2017, 1, 1),
+            "date_end2": datetime.datetime(2017, 1, 10),
+        },
+        {
+            "id1": 8,
+            "date_start1": datetime.datetime(2016, 1, 1),
+            "date_end1": datetime.datetime(2016, 1, 10),
+            "date_start2": datetime.datetime(2017, 1, 1),
+            "date_end2": datetime.datetime(2017, 1, 10),
+        },
+    ]
+    _handle_table(engine, metadata, table_name, columns, data)
+    return TEST_DB_NAME, SCHEMA, table_name
+
+
+@pytest.fixture(scope="module")
+def integer_table_overlap(engine, metadata):
+    table_name = "integer_table_overlap"
+    columns = [
+        sa.Column("id1", sa.Integer()),
+        sa.Column("range_start", sa.Integer()),
+        sa.Column("range_end", sa.Integer()),
+    ]
+    data = []
+    # Trivial case: single entry.
+    data += [
+        {
+            "id1": 1,
+            "range_start": 1,
+            "range_end": 10,
+        }
+    ]
+    # 'Normal case': Multiple entries without overlap.
+    data += [
+        {
+            "id1": 2,
+            "range_start": i * 2,
+            "range_end": i * 2 + 1,
+        }
+        for i in range(1, 5)
+    ]
+    # Multiple entries with non-singleton overlap.
+    data += [
+        {
+            "id1": 3,
+            "range_start": 1,
+            "range_end": 10,
+        },
+        {
+            "id1": 3,
+            "range_start": 7,
+            "range_end": 15,
+        },
+    ]
+    # Multiple entries with singleton overlap.
+    data += [
+        {
+            "id1": 4,
+            "range_start": 1,
+            "range_end": 10,
+        },
+        {
+            "id1": 4,
+            "range_start": 10,
+            "range_end": 15,
+        },
+    ]
+    # Multiple entries with subset relation.
+    data += [
+        {
+            "id1": 5,
+            "range_start": 1,
+            "range_end": 10,
+        },
+        {
+            "id1": 5,
+            "range_start": 4,
+            "range_end": 8,
+        },
+    ]
+    # Duplicate entries.
+    data += [
+        {
+            "id1": 6,
+            "range_start": 1,
+            "range_end": 10,
+        },
+        {
+            "id1": 6,
+            "range_start": 1,
+            "range_end": 10,
+        },
+    ]
+    _handle_table(engine, metadata, table_name, columns, data)
+    return TEST_DB_NAME, SCHEMA, table_name
+
+
+@pytest.fixture(scope="module")
+def date_table_gap(engine, metadata):
+    table_name = "date_table_gap"
+    columns = [
+        sa.Column("id1", sa.Integer()),
+        sa.Column("date_start", sa.DateTime()),
+        sa.Column("date_end", sa.DateTime()),
+    ]
+    data = []
+    # Single entry should not be considered a gap.
+    data += [
+        {
+            "id1": 1,
+            "date_start": datetime.datetime(2016, 1, 1),
+            "date_end": datetime.datetime(2016, 1, 10),
+        }
+    ]
+    # Multiple entries without gap.
+    data += [
+        {
+            "id1": 2,
+            "date_start": datetime.datetime(2016, 1, i * 2),
+            "date_end": datetime.datetime(2016, 1, i * 2 + 1),
+        }
+        for i in range(1, 5)
+    ]
+    # Multiple entries with overlap.
+    data += [
+        {
+            "id1": 3,
+            "date_start": datetime.datetime(2016, 1, 1),
+            "date_end": datetime.datetime(2016, 1, 10),
+        },
+        {
+            "id1": 3,
+            "date_start": datetime.datetime(2016, 1, 7),
+            "date_end": datetime.datetime(2016, 1, 15),
+        },
+    ]
+    # Multiple entries with gap.
+    data += [
+        {
+            "id1": 4,
+            "date_start": datetime.datetime(2016, 1, 1),
+            "date_end": datetime.datetime(2016, 1, 10),
+        },
+        {
+            "id1": 4,
+            "date_start": datetime.datetime(2016, 1, 12),
+            "date_end": datetime.datetime(2016, 1, 15),
+        },
+    ]
+    # Multiple entries on the threshold
+    data += [
+        {
+            "id1": 5,
+            "date_start": datetime.datetime(2016, 1, 1),
+            "date_end": datetime.datetime(2016, 1, 10),
+        },
+        {
+            "id1": 5,
+            "date_start": datetime.datetime(2016, 1, 11),
+            "date_end": datetime.datetime(2016, 1, 15),
+        },
+    ]
+    _handle_table(engine, metadata, table_name, columns, data)
+    return TEST_DB_NAME, SCHEMA, table_name
+
+
+@pytest.fixture(scope="module")
+def integer_table_gap(engine, metadata):
+    table_name = "integer_table_gap"
+    columns = [
+        sa.Column("id1", sa.Integer()),
+        sa.Column("range_start", sa.Integer()),
+        sa.Column("range_end", sa.Integer()),
+    ]
+    data = []
+    # Single entry should not be considered a gap.
+    data += [
+        {
+            "id1": 1,
+            "range_start": 1,
+            "range_end": 3,
+        }
+    ]
+    # Multiple entries without gap.
+    data += [
+        {
+            "id1": 2,
+            "range_start": 3 + i * 2,
+            "range_end": 5 + i * 2,
+        }
+        for i in range(1, 5)
+    ]
+    # Multiple entries with overlap.
+    data += [
+        {
+            "id1": 3,
+            "range_start": 1,
+            "range_end": 10,
+        },
+        {
+            "id1": 3,
+            "range_start": 3,
+            "range_end": 7,
+        },
+    ]
+    # Multiple entries with gap.
+    data += [
+        {
+            "id1": 4,
+            "range_start": 1,
+            "range_end": 5,
+        },
+        {
+            "id1": 4,
+            "range_start": 7,
+            "range_end": 10,
+        },
+    ]
+    _handle_table(engine, metadata, table_name, columns, data)
+    return TEST_DB_NAME, SCHEMA, table_name
+
+
+@pytest.fixture(scope="module")
+def float_table_gap(engine, metadata):
+    table_name = "float_table_gap"
+    columns = [
+        sa.Column("id1", sa.Integer()),
+        sa.Column("range_start", sa.Float()),
+        sa.Column("range_end", sa.Float()),
+    ]
+    data: list[dict[str, int | float]] = []
+    # Single entry should not be considered a gap.
+    data += [
+        {
+            "id1": 1,
+            "range_start": 1,
+            "range_end": 3,
+        }
+    ]
+    # Multiple entries without gap.
+    data += [
+        {
+            "id1": 2,
+            "range_start": 3 + i * 2,
+            "range_end": 5 + i * 2,
+        }
+        for i in range(1, 5)
+    ]
+    # Multiple entries with overlap.
+    data += [
+        {
+            "id1": 3,
+            "range_start": 1,
+            "range_end": 10,
+        },
+        {
+            "id1": 3,
+            "range_start": 3,
+            "range_end": 7,
+        },
+    ]
+    # Multiple entries with gap.
+    data += [
+        {
+            "id1": 4,
+            "range_start": 1,
+            "range_end": 5,
+        },
+        {
+            "id1": 4,
+            "range_start": 8,
+            "range_end": 10,
+        },
+    ]
+    # Multiple entries with tolerated gap.
+    data += [
+        {
+            "id1": 5,
+            "range_start": 1,
+            "range_end": 5,
+        },
+        {
+            "id1": 5,
+            "range_start": 5.5,
+            "range_end": 10,
+        },
+    ]
+    _handle_table(engine, metadata, table_name, columns, data)
+    return TEST_DB_NAME, SCHEMA, table_name
+
+
+@pytest.fixture(scope="module")
+def date_table_keys(engine, metadata):
+    table_name = "date_table_keys"
+    columns = [
+        sa.Column("id1", sa.Integer()),
+        sa.Column("id2", sa.Integer()),
+        sa.Column("date_start1", sa.DateTime()),
+        sa.Column("date_end1", sa.DateTime()),
+        sa.Column("date_start2", sa.DateTime()),
+        sa.Column("date_end2", sa.DateTime()),
+    ]
+    data = []
+    for id1, id2 in itertools.product([1, 2], repeat=2):
+        data += [
+            {
+                "id1": id1,
+                "id2": id2,
+                "date_start1": datetime.datetime(2016, 1, i * 2),
+                "date_end1": datetime.datetime(2016, 1, i * 2 + 1),
+                "date_start2": datetime.datetime(2016, 1, i * 2),
+                "date_end2": datetime.datetime(2016, 1, i * 2 + 1),
+            }
+            for i in range(1, 5)
+        ]
+    _handle_table(engine, metadata, table_name, columns, data)
+    return TEST_DB_NAME, SCHEMA, table_name
+
+
+@pytest.fixture(scope="module")
+def distribution_table(engine, metadata):
+    table_name = "distribution_table"
+    columns = [
+        sa.Column("col_int", sa.Integer()),
+        sa.Column("col_varchar", _string_column(engine)),
+    ]
+    data = [{"col_int": i // 10, "col_varchar": f"hi{i // 15}"} for i in range(20)]
+    _handle_table(engine, metadata, table_name, columns, data)
+    return TEST_DB_NAME, SCHEMA, table_name
+
+
+@pytest.fixture(scope="module")
+def unique_table1(engine, metadata):
+    table_name = "unique_table1"
+    columns = [
+        sa.Column("col_int", sa.Integer()),
+        sa.Column("col_varchar", _string_column(engine)),
+    ]
+    data = [{"col_int": i // 2, "col_varchar": f"hi{i // 3}"} for i in range(60)]
+    data += [
+        {"col_int": None, "col_varchar": None},
+        {"col_int": None, "col_varchar": "hi"},
+    ]
+    _handle_table(engine, metadata, table_name, columns, data)
+    return TEST_DB_NAME, SCHEMA, table_name
+
+
+@pytest.fixture(scope="module")
+def unique_table2(engine, metadata):
+    table_name = "unique_table2"
+    columns = [
+        sa.Column("col_int", sa.Integer()),
+        sa.Column("col_varchar", _string_column(engine)),
+    ]
+    data = [{"col_int": i // 2, "col_varchar": f"hi{i // 3}"} for i in range(40)]
+    _handle_table(engine, metadata, table_name, columns, data)
+    return TEST_DB_NAME, SCHEMA, table_name
+
+
+@pytest.fixture(scope="module")
+def unique_table_extralong(engine, metadata):
+    if is_impala(engine):
+        pytest.skip(
+            "Skipping this larger output check for impala due to it being quite brittle"
+        )
+    if is_bigquery(engine):
+        pytest.skip(
+            "Skipping this larger output check for bigquery since creating the table is very slow"
+        )
+    table_name = "unique_table_extralong"
+    columns = [
+        sa.Column("col_int", sa.Integer()),
+        sa.Column("col_varchar", _string_column(engine)),
+    ]
+    data = [{"col_int": i // 2, "col_varchar": f"hi{i // 3}"} for i in range(12345)]
+    _handle_table(engine, metadata, table_name, columns, data)
+    return TEST_DB_NAME, SCHEMA, table_name
+
+
+@pytest.fixture(scope="module")
+def unique_table_largesize(engine, metadata):
+    if is_impala(engine):
+        pytest.skip(
+            "Skipping this larger output check for impala due to it being quite brittle"
+        )
+    if is_bigquery(engine):
+        pytest.skip(
+            "Skipping this larger output check for bigquery since creating the table is very slow"
+        )
+    table_name = "unique_table_largesize"
+    columns = [
+        sa.Column("col_int", sa.Integer()),
+        sa.Column("col_varchar", _string_column(engine, minlength_db2=2000)),
+    ]
+    data = [
+        {"col_int": i // 2, "col_varchar": "hi" * min(i, 900)} for i in range(12345)
+    ]
+    _handle_table(engine, metadata, table_name, columns, data)
+    return TEST_DB_NAME, SCHEMA, table_name
+
+
+@pytest.fixture(scope="module")
+def nested_table(engine, metadata):
+    table_name = "nested_table"
+    columns: list[sa.Column | str] = [
+        sa.Column("nested_varchar", _string_column(engine))
+    ]
+    data = [
+        {"nested_varchar": "ABC#1,"},
+        {"nested_varchar": "ABC#1,DEF#2,"},
+        {"nested_varchar": "GHI#3,JKL#4,"},
+    ]
+    _handle_table(engine, metadata, table_name, columns, data)
+    return TEST_DB_NAME, SCHEMA, table_name
+
+
+@pytest.fixture(scope="module")
+def functional_dependency_table(engine, metadata):
+    table_name = "functional_dependency_table"
+
+    # a -> b
+    # c -> b
+    # a -/-> c
+    columns = [
+        sa.Column("a", sa.Integer()),
+        sa.Column("b", sa.Integer()),
+        sa.Column("c", sa.Integer()),
+    ]
+    data = [
+        {"a": 1, "b": 2, "c": 3},
+        {"a": 1, "b": 2, "c": 4},
+        {"a": 2, "b": 3, "c": 5},
+        {"a": 2, "b": 3, "c": 6},
+        {"a": 3, "b": 4, "c": 1},
+        {"a": 3, "b": 4, "c": 2},
+    ]
+
+    _handle_table(engine, metadata, table_name, columns, data)
+    return TEST_DB_NAME, SCHEMA, table_name
+
+
+@pytest.fixture(scope="module")
+def functional_dependency_table_multi_key(engine, metadata):
+    table_name = "functional_dependency_table_multi_key"
+
+    # ab -> c
+    # ab -/-> d
+    # ab -/-> ce
+    columns = [
+        sa.Column("a", sa.Integer()),
+        sa.Column("b", sa.Integer()),
+        sa.Column("c", sa.Integer()),
+        sa.Column("d", sa.Integer()),
+        sa.Column("e", sa.Integer()),
+    ]
+
+    # fmt: off
+    data = [
+        {"a": 1, "b": 1, "c": 2, "d": 3, "e": 2, },
+        {"a": 1, "b": 1, "c": 2, "d": 4, "e": 2, },
+        {"a": 1, "b": 2, "c": 3, "d": 5, "e": 3, },
+        {"a": 1, "b": 2, "c": 3, "d": 6, "e": 3, },
+        {"a": 2, "b": 1, "c": 4, "d": 7, "e": 4, },
+        {"a": 2, "b": 1, "c": 4, "d": 8, "e": 4, },
+        {"a": 2, "b": 2, "c": 5, "d": 9, "e": 5, },
+        {"a": 2, "b": 2, "c": 5, "d": 10, "e": 5, },
+
+        # if NULL is on the LHS, this is not considered a functional dependency violation
+        {"a": None, "b": None, "c": 6, "d": 10, "e": 6, },
+        {"a": None, "b": None, "c": 6, "d": 11, "e": 8, },
+
+        {"a": None, "b": 99, "c": 6, "d": 10, "e": 6, },
+        {"a": None, "b": 99, "c": 6, "d": 11, "e": 8, },
+        {"a": 42, "b": None, "c": 6, "d": 11, "e": 6, },
+        {"a": None, "b": 42, "c": 6, "d": 11, "e": 6, },
+        {"a": 43, "b": 43, "c": 6, "d": 12, "e": 6, },
+        {"a": 43, "b": 43, "c": 6, "d": 12, "e": 7, },
+        {"a": 44, "b": 44, "c": None, "d": 12, "e": None, },
+        {"a": 44, "b": 44, "c": None, "d": 13, "e": 99, },
+    ]
+    # fmt: on
+
+    _handle_table(engine, metadata, table_name, columns, data)
+    return TEST_DB_NAME, SCHEMA, table_name
+
+
+@pytest.fixture(scope="module")
+def varchar_table1(engine, metadata):
+    table_name = "varchar_table1"
+    columns: list[sa.Column | str] = [
+        sa.Column("col_varchar", _string_column(engine)),
+    ]
+    data: list[dict[str, str | None]] = [
+        {"col_varchar": "qq" * i} for i in range(1, 10)
+    ]
+    data.append({"col_varchar": None})
+    _handle_table(engine, metadata, table_name, columns, data)
+    return TEST_DB_NAME, SCHEMA, table_name
+
+
+@pytest.fixture(scope="module")
+def varchar_table2(engine, metadata):
+    table_name = "varchar_table2"
+    columns: list[sa.Column | str] = [
+        sa.Column("col_varchar", _string_column(engine)),
+    ]
+    data = [{"col_varchar": "qq" * i} for i in range(2, 11)]
+    _handle_table(engine, metadata, table_name, columns, data)
+    return TEST_DB_NAME, SCHEMA, table_name
+
+
+@pytest.fixture(scope="module")
+def varchar_table_real(engine, metadata):
+    table_name = "varchar_table_real"
+    columns: list[sa.Column | str] = [
+        sa.Column("col_varchar", _string_column(engine)),
+    ]
+    data = [
+        {"col_varchar": val}
+        for val in [
+            "C72.80",
+            "R34.45",
+            "R34.45",
+            "R34.45",
+            "R06.0",
+            "R06.0",
+            "X70.0",
+            "N07.9",
+            "F12.7",
+            "S26.06",
+            "G01.6",
+            "Z10.54",
+            "I71.00",
+            "X64.1",
+            "M36.17",
+            "U38.09",
+            "V73.7Y",
+            "V73.7Y",
+            "V73.7Y",
+            "L58.2X",
+        ]
+    ]
+    _handle_table(engine, metadata, table_name, columns, data)
+
+    return TEST_DB_NAME, SCHEMA, table_name
+
+
+@pytest.fixture(scope="module")
+def pk_table(engine, metadata):
+    table_name = "pk_table"
+    columns = [
+        sa.Column("col_int1", sa.Integer(), primary_key=True),
+        sa.Column("col_int2", sa.Integer(), primary_key=True),
+    ]
+    data = [{"col_int1": i, "col_int2": i + 1} for i in range(1, 20)]
+    _handle_table(engine, metadata, table_name, columns, data)
+    return TEST_DB_NAME, SCHEMA, table_name
+
+
+@pytest.fixture(scope="module")
+def row_match_table1(engine, metadata):
+    table_name = "row_match_table"
+    columns = [
+        sa.Column("col_match1", sa.Integer()),
+        sa.Column("col_match2", sa.Integer()),
+        sa.Column("col_compare1", sa.Integer()),
+        sa.Column("col_compare2", sa.Integer()),
+    ]
+    col_match1_data = range(0, 9)
+    col_match2_data = range(1, 10)
+    col_compare1_data = [0, 1, 2, 3, None, None, 7, 1, 1]
+    col_compare2_data = [1, 2, 3, 4, 1, None, 8, 1, 1]
+    data = [
+        {"col_match1": a, "col_match2": b, "col_compare1": c, "col_compare2": d}
+        for (a, b, c, d) in zip(
+            col_match1_data,
+            col_match2_data,
+            col_compare1_data,
+            col_compare2_data,
+        )
+    ]
+    _handle_table(engine, metadata, table_name, columns, data)
+    return TEST_DB_NAME, SCHEMA, table_name
+
+
+@pytest.fixture(scope="module")
+def row_match_table2(engine, metadata):
+    table_name = "row_match_table2"
+    columns = [
+        sa.Column("col_match1", sa.Integer()),
+        sa.Column("col_match2", sa.Integer()),
+        sa.Column("col_compare1", sa.Integer()),
+        sa.Column("col_compare2", sa.Integer()),
+    ]
+    col_match1_data = list(range(0, 8)) + [None]
+    col_match2_data = list(range(1, 8)) + [7, 9]
+    col_compare1_data = [0, 1, 2, 4, 1, None, 7, 1, 1]
+    col_compare2_data = [1, 2, 2, 4, None, None, 8, 1, 1]
+    data = [
+        {"col_match1": a, "col_match2": b, "col_compare1": c, "col_compare2": d}
+        for (a, b, c, d) in zip(
+            col_match1_data,
+            col_match2_data,
+            col_compare1_data,
+            col_compare2_data,
+        )
+    ]
+    _handle_table(engine, metadata, table_name, columns, data)
+    return TEST_DB_NAME, SCHEMA, table_name
+
+
+@pytest.fixture(scope="module")
+def min_gain_table1(engine, metadata):
+    table_name = "min_gain_table1"
+    columns = [sa.Column("col_int", sa.Integer())]
+    data = [{"col_int": i} for i in range(1, 20)]
+    _handle_table(engine, metadata, table_name, columns, data)
+    return TEST_DB_NAME, SCHEMA, table_name
+
+
+@pytest.fixture(scope="module")
+def min_gain_table2(engine, metadata):
+    table_name = "min_gain_table2"
+    columns = [sa.Column("col_int", sa.Integer())]
+    data = [{"col_int": i} for i in range(2, 20)]
+    _handle_table(engine, metadata, table_name, columns, data)
+    return TEST_DB_NAME, SCHEMA, table_name
+
+
+@pytest.fixture(scope="module")
+def groupby_aggregation_table_correct(engine, metadata):
+    table_name = "groupby_aggregation_table"
+    columns = [
+        sa.Column("some_id", sa.Integer()),
+        sa.Column("extra_id", sa.Integer()),
+        sa.Column("value", sa.Integer()),
+    ]
+    data_source = [
+        (34807101, 8, {1}),
+        (42760071, 3, {7, 3, 4, 5, 6, 1, 2}),
+        (42760071, 7, {1}),
+        (44093821, 10, {2, 8, 3, 6, 7, 4, 1, 5}),
+    ]
+    data = [
+        {"some_id": id, "extra_id": e, "value": v}
+        for id, e, values in data_source
+        for v in values
+    ]
+    _handle_table(engine, metadata, table_name, columns, data)
+    return TEST_DB_NAME, SCHEMA, table_name
+
+
+@pytest.fixture(scope="module")
+def groupby_aggregation_table_incorrect(engine, metadata):
+    table_name = "groupby_aggregation_table_incorrect"
+    columns = [
+        sa.Column("some_id", sa.Integer()),
+        sa.Column("extra_id", sa.Integer()),
+        sa.Column("value", sa.Integer()),
+    ]
+    data_source = [
+        (34807101, 8, {1}),
+        (42760071, 3, {7, 3, 4, 5, 6, 1, 2}),
+        (42760071, 7, {1}),
+        (44093821, 7, {22, 19, 16, 24, 23, 21, 20, 18, 17}),
+    ]
+    data = [
+        {"some_id": id, "extra_id": e, "value": v}
+        for id, e, values in data_source
+        for v in values
+    ]
+    _handle_table(engine, metadata, table_name, columns, data)
+    return TEST_DB_NAME, SCHEMA, table_name
+
+
+@pytest.fixture(scope="module")
+def random_normal_table(engine, metadata):
+    """
+    Table with normally distributed values of varying means and sd 1.
+    """
+
+    if is_bigquery(engine) or is_impala(engine):
+        # It takes too long to insert the table into BigQuery,
+        # test using this fixture must be disabled for BigQuery
+        return None, None, None
+
+    table_name = "random_normal_table"
+    columns = [
+        sa.Column("value_0_1", sa.Float()),
+        sa.Column("value_005_1", sa.Float()),
+        sa.Column("value_02_1", sa.Float()),
+        sa.Column("value_1_1", sa.Float()),
+    ]
+    row_size = 10_000
+    random.seed(0)
+    rand1 = [random.gauss(0, 1) for _ in range(row_size)]
+    rand2 = [random.gauss(0.05, 1) for _ in range(row_size)]
+    rand3 = [random.gauss(0.2, 1) for _ in range(row_size)]
+    rand4 = [random.gauss(1, 1) for _ in range(row_size)]
+    data = [
+        {
+            "value_0_1": rand1[idx],
+            "value_005_1": rand2[idx],
+            "value_02_1": rand3[idx],
+            "value_1_1": rand4[idx],
+        }
+        for idx in range(row_size)
+    ]
+    _handle_table(engine, metadata, table_name, columns, data)
+    return TEST_DB_NAME, SCHEMA, table_name
+
+
+@pytest.fixture(scope="module")
+def capitalization_table(engine, metadata):
+    table_name = "capitalization"
+    uppercase_column = "NAME"
+    lowercase_column = "num_employees"
+    # Create and populate table with raw strings as to ensure
+    # the columns are actually created with capitalization.
+    primary_key = "PRIMARY KEY"
+    if is_mssql(engine):
+        str_datatype = "VARCHAR(20)"
+    elif is_bigquery(engine):
+        str_datatype = "STRING"
+        primary_key = ""  # there is no primary key in BigQuery
+    elif is_impala(engine):
+        str_datatype = "STRING"
+        # Impala supports primary keys but uses a different grammar.
+        primary_key = ""
+    elif is_db2(engine):
+        str_datatype = "VARCHAR(20)"
+        # Primary key needs to be non-nullable.
+        primary_key = ""
+    else:
+        str_datatype = "TEXT"
+
+    with engine.begin() as connection:
+        if sa.inspect(connection).has_table(table_name, schema=SCHEMA):
+            return TEST_DB_NAME, SCHEMA, table_name, uppercase_column, lowercase_column
+        connection.execute(sa.text(f"DROP TABLE IF EXISTS {SCHEMA}.{table_name}"))
+        connection.execute(
+            sa.text(
+                f"CREATE TABLE {SCHEMA}.{table_name} "
+                f"(id INTEGER {primary_key}, "
+                f"{uppercase_column} {str_datatype}, {lowercase_column} INTEGER)"
+            )
+        )
+        connection.execute(
+            sa.text(
+                f"INSERT INTO {SCHEMA}.{table_name} "
+                f"(id, {uppercase_column}, {lowercase_column}) VALUES (1, 'QuantCo', 100)"
+            )
+        )
+    return TEST_DB_NAME, SCHEMA, table_name, uppercase_column, lowercase_column
+
+
+@pytest.fixture(scope="module")
+def cross_cdf_table1(engine, metadata):
+    table_name = "cross_cdf_table1"
+    col_name = "col_int"
+    columns = [sa.Column(col_name, sa.Integer())]
+    col_values = [1, 1, 3, 2]
+    data = [{col_name: col_value} for col_value in col_values]
+    _handle_table(engine, metadata, table_name, columns, data)
+    return TEST_DB_NAME, SCHEMA, table_name
+
+
+@pytest.fixture(scope="module")
+def cross_cdf_table2(engine, metadata):
+    table_name = "cross_cdf_table2"
+    col_name = "col_int"
+    columns = [sa.Column(col_name, sa.Integer())]
+    col_values = [3, 5, 4, 5, 8]
+    data = [{col_name: col_value} for col_value in col_values]
+    _handle_table(engine, metadata, table_name, columns, data)
+    return TEST_DB_NAME, SCHEMA, table_name
+
+
+def pytest_addoption(parser):
+    parser.addoption(
+        "--backend",
+        choices=(
+            (
+                "mssql",
+                "mssql-freetds",
+                "postgres",
+                "snowflake",
+                "bigquery",
+                "impala",
+                "db2",
+            )
+        ),
+        help="which database backend to use to run the integration tests",
+    )
+
+
+def pytest_generate_tests(metafunc):
+    if "backend" in metafunc.fixturenames:
+        metafunc.parametrize(
+            "backend", [metafunc.config.getoption("backend")], scope="module"
+        )
+
+
+# See https://github.com/pytest-dev/pytest/issues/349#issuecomment-471400399
+# for context.
+@pytest.fixture
+def get_fixture(request):
+    def _get_fixture(name):
+        return request.getfixturevalue(name)
+
+    return _get_fixture