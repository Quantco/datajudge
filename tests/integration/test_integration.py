--- conflicted
+++ resolved
@@ -1067,7 +1067,6 @@
         (
             negation,
             ["col_int", "col_varchar"],
-<<<<<<< HEAD
             [(0, "hi0"), (1, "hi0")],
             0,
             filternull_element_or_tuple_any,
@@ -1171,8 +1170,6 @@
         (
             negation,
             ["col_int", "col_varchar"],
-=======
->>>>>>> a935d64b
             ["col_int", "col_varchar"],
             0,
             filternull_element_or_tuple_any,
