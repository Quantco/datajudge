import functools

import pytest

import datajudge.requirements as requirements
from datajudge.db_access import (
    Condition,
    is_bigquery,
    is_impala,
    is_mssql,
    is_postgresql,
    is_snowflake,
)


def skip_if_mssql(engine):
    if is_mssql(engine):
        pytest.skip("functionality not supported by SQL Server")


def identity(boolean_value):
    return boolean_value


def negation(boolean_value):
    return not boolean_value


@pytest.mark.parametrize(
    "data",
    [
        (identity, 19, None),
        (identity, 9, Condition(raw_string="col_int > 10")),
        (negation, 20, None),
    ],
)
def test_n_rows_equality_within(engine, int_table1, data):
    (operation, n_rows, condition) = data
    req = requirements.WithinRequirement.from_table(*int_table1)
    req.add_n_rows_equality_constraint(n_rows, condition=condition)
    assert operation(req[0].test(engine).outcome)


@pytest.mark.parametrize(
    "data",
    [
        (identity, 18, None),
        (identity, 19, None),
        (negation, 20, None),
        (identity, 9, Condition(raw_string="col_int > 10")),
        (negation, 10, Condition(raw_string="col_int > 10")),
    ],
)
def test_n_rows_min_within(engine, int_table1, data):
    (operation, n_rows, condition) = data
    req = requirements.WithinRequirement.from_table(*int_table1)
    req.add_n_rows_min_constraint(n_rows, condition=condition)
    test_result = req[0].test(engine)
    assert operation(test_result.outcome), test_result.failure_message


@pytest.mark.parametrize(
    "data",
    [
        (negation, 18, None),
        (identity, 19, None),
        (identity, 20, None),
        (negation, 8, Condition(raw_string="col_int > 10")),
        (identity, 9, Condition(raw_string="col_int > 10")),
    ],
)
def test_n_rows_max_within(engine, int_table1, data):
    (operation, n_rows, condition) = data
    req = requirements.WithinRequirement.from_table(*int_table1)
    req.add_n_rows_max_constraint(n_rows, condition=condition)
    test_result = req[0].test(engine)
    assert operation(test_result.outcome), test_result.failure_message


@pytest.mark.parametrize(
    "data",
    [
        (negation, None, None),
        (
            identity,
            Condition(raw_string="col_int >= 10"),
            Condition(raw_string="col_int >= 10"),
        ),
    ],
)
def test_n_rows_equality_between(engine, int_table1, int_table2, data):
    (operation, condition1, condition2) = data
    req = requirements.BetweenRequirement.from_tables(*int_table1, *int_table2)
    req.add_n_rows_equality_constraint(condition1=condition1, condition2=condition2)
    assert operation(req[0].test(engine).outcome)


@pytest.mark.parametrize(
    "data",
    [
        (identity, 0.06, None, None, None),
        (negation, 0.05, None, None, None),
        (identity, None, -1, None, None),
        (negation, None, -1.5, None, None),
    ],
)
def test_n_rows_max_gain_between(engine, mix_table1, mix_table2, data):
    (
        operation,
        constant_max_relative_gain,
        date_range_gain_deviation,
        condition1,
        condition2,
    ) = data
    req = requirements.BetweenRequirement.from_tables(
        *mix_table1,
        *mix_table2,
        date_column="col_date",
        date_column2="col_date",
    )
    req.add_n_rows_max_gain_constraint(
        constant_max_relative_gain=constant_max_relative_gain,
        date_range_gain_deviation=date_range_gain_deviation,
        condition1=condition1,
        condition2=condition2,
    )
    assert operation(req[0].test(engine).outcome)


@pytest.mark.parametrize(
    "data",
    [
        (identity, 0.05, None, None, None),
        (negation, 0.06, None, None, None),
        (identity, 1, None, None, Condition(raw_string="col_int >= 100")),
        (negation, 0, None, Condition(raw_string="col_int >= 100"), None),
    ],
)
def test_n_rows_min_gain_between(engine, min_gain_table1, min_gain_table2, data):
    (
        operation,
        constant_min_relative_gain,
        date_range_gain_deviation,
        condition1,
        condition2,
    ) = data
    req = requirements.BetweenRequirement.from_tables(
        *min_gain_table1, *min_gain_table2
    )
    req.add_n_rows_min_gain_constraint(
        constant_min_relative_gain=constant_min_relative_gain,
        date_range_gain_deviation=date_range_gain_deviation,
        condition1=condition1,
        condition2=condition2,
    )
    test_result = req[0].test(engine)
    assert operation(test_result.outcome), test_result.failure_message


@pytest.mark.parametrize(
    "data",
    [
        (identity, 0.053, None, None, None),
        (negation, 0.042, None, None, None),
        (
            identity,
            0,
            None,
            Condition(raw_string="col_int >= 9"),
            Condition(raw_string="col_int >= 9"),
        ),
        (
            identity,
            0.5,
            None,
            Condition(raw_string="col_int >= 15"),
            Condition(raw_string="col_int >= 10"),
        ),
        (
            negation,
            0.49,
            None,
            Condition(raw_string="col_int >= 15"),
            Condition(raw_string="col_int >= 10"),
        ),
    ],
)
def test_n_rows_max_loss_between(engine, int_table2, int_table1, data):
    (
        operation,
        constant_max_relative_loss,
        date_range_loss_deviation,
        condition2,
        condition1,
    ) = data
    req = requirements.BetweenRequirement.from_tables(*int_table2, *int_table1)
    req.add_n_rows_max_loss_constraint(
        constant_max_relative_loss=constant_max_relative_loss,
        date_range_loss_deviation=date_range_loss_deviation,
        condition1=condition2,
        condition2=condition1,
    )
    assert operation(req[0].test(engine).outcome)


@pytest.mark.parametrize(
    "data",
    [
        (identity, ["col_int"], 31, None),
        (negation, ["col_int"], 30, None),
        (negation, ["col_int"], 32, None),
        (
            identity,
            ["col_int"],
            10,
            Condition(
                conditions=[
                    Condition(raw_string="col_int >= 5"),
                    Condition(raw_string="col_int < 15"),
                ],
                reduction_operator="and",
            ),
        ),
        (
            negation,
            ["col_int"],
            11,
            Condition(
                conditions=[
                    Condition(raw_string="col_int >= 5"),
                    Condition(raw_string="col_int < 15"),
                ],
                reduction_operator="and",
            ),
        ),
        (
            negation,
            ["col_int"],
            9,
            Condition(
                conditions=[
                    Condition(raw_string="col_int >= 5"),
                    Condition(raw_string="col_int < 15"),
                ],
                reduction_operator="and",
            ),
        ),
        (negation, ["col_int", "col_varchar"], 41, None),
        (negation, None, 41, None),
        (identity, ["col_int", "col_varchar"], 42, None),
        (identity, None, 42, None),
        (negation, ["col_int", "col_varchar"], 43, None),
        (negation, None, 43, None),
    ],
)
def test_n_uniques_equality_within(engine, unique_table1, data):
    (operation, columns, n_uniques, condition) = data
    req = requirements.WithinRequirement.from_table(*unique_table1)
    req.add_n_uniques_equality_constraint(columns, n_uniques, condition=condition)
    test_result = req[0].test(engine)
    assert operation(test_result.outcome), test_result.failure_message


@pytest.mark.parametrize(
    "data",
    [
        (identity, ["col_int"], range(30), None, None),
        (negation, ["col_int"], range(29), None, None),
        (negation, ["col_int"], range(31), None, None),
        (
            negation,
            ["col_varchar"],
            [f"HI{i}" for i in range(20)] + ["HI"],
            None,
            None,
        ),
        (
            identity,
            ["col_varchar"],
            [f"HI{i}" for i in range(20)] + ["HI"],
            str.upper,
            None,
        ),
        (negation, ["col_varchar"], {f"Hi{i}" for i in range(20)}, None, None),
        (
            identity,
            ["col_int", "col_varchar"],
            [(0, "hi0"), (1, "hi0")],
            None,
            Condition(raw_string="col_varchar = 'hi0'"),
        ),
        (negation, ["col_int", "col_varchar"], [(0, "hi0"), (1, "hi0")], None, None),
    ],
)
def test_uniques_equality_within(engine, unique_table1, data):
    (operation, columns, uniques, function, condition) = data
    req = requirements.WithinRequirement.from_table(*unique_table1)
    req.add_uniques_equality_constraint(
        columns, uniques, condition=condition, map_func=function
    )
    test_result = req[0].test(engine)
    assert operation(test_result.outcome), test_result.failure_message


@pytest.mark.parametrize(
    "data",
    [
        (negation, ["col_int"], ["col_int"], None, None, None),
        (
            identity,
            ["col_int"],
            ["col_int"],
            None,
            Condition(raw_string="col_int < 20"),
            None,
        ),
        (
            negation,
            ["col_int"],
            ["col_int"],
            None,
            Condition(raw_string="col_int <= 20"),
            None,
        ),
        (negation, ["col_int"], ["col_int"], lambda x: x // 2, None, None),
        (
            identity,
            ["col_int"],
            ["col_int"],
            lambda x: x // 2,
            Condition(raw_string="col_int <= 18"),
            None,
        ),
        (
            negation,
            ["col_int", "col_varchar"],
            ["col_int", "col_varchar"],
            None,
            None,
            None,
        ),
        (
            identity,
            ["col_int", "col_varchar"],
            ["col_int", "col_varchar"],
            None,
            Condition(raw_string="col_int < 20"),
            None,
        ),
    ],
)
def test_uniques_equality_between(engine, unique_table1, unique_table2, data):
    (operation, columns1, columns2, map_func, condition1, condition2) = data
    req = requirements.BetweenRequirement.from_tables(*unique_table1, *unique_table2)
    req.add_uniques_equality_constraint(
        columns1,
        columns2,
        map_func=map_func,
        condition1=condition1,
        condition2=condition2,
    )
    test_result = req[0].test(engine)
    assert operation(test_result.outcome), test_result.failure_message


@pytest.mark.parametrize(
    "data",
    [
        (identity, ["col_int"], range(30), 0, None, None),
        (identity, ["col_int"], range(29), 0, None, None),
        (negation, ["col_int"], range(31), 0, None, None),
        (identity, ["col_int"], range(31), 1 / 31, None, None),
        (
            negation,
            ["col_varchar"],
            [f"HI{i}" for i in range(20)] + ["HI"],
            0,
            None,
            None,
        ),
        (
            identity,
            ["col_varchar"],
            [f"HI{i}" for i in range(20)] + ["HI"],
            0,
            str.upper,
            None,
        ),
        (identity, ["col_varchar"], {f"Hi{i}" for i in range(20)}, 0, str.title, None),
        (negation, ["col_varchar"], {f"Hi{i}" for i in range(20)}, 0, None, None),
    ],
)
def test_uniques_superset_within(engine, unique_table1, data):
    (operation, columns, uniques, max_relative_violations, function, condition) = data
    req = requirements.WithinRequirement.from_table(*unique_table1)
    req.add_uniques_superset_constraint(
        columns,
        uniques=uniques,
        max_relative_violations=max_relative_violations,
        condition=condition,
        map_func=function,
    )
    test_result = req[0].test(engine)
    assert operation(test_result.outcome), test_result.failure_message


@pytest.mark.parametrize(
    "data",
    [
        (identity, ["col_int"], ["col_int"], 0, None, None, None),
        (
            identity,
            ["col_int"],
            ["col_int"],
            0,
            None,
            Condition(raw_string="col_int < 20"),
            None,
        ),
        (
            negation,
            ["col_int"],
            ["col_int"],
            0,
            None,
            Condition(raw_string="col_int < 19"),
            None,
        ),
        (
            identity,
            ["col_int"],
            ["col_int"],
            1 / 20,
            None,
            Condition(raw_string="col_int < 19"),
            None,
        ),
        (
            negation,
            ["col_int"],
            ["col_int"],
            1 / 21,
            None,
            Condition(raw_string="col_int < 19"),
            None,
        ),
    ],
)
def test_uniques_superset_between(engine, unique_table1, unique_table2, data):
    (
        operation,
        columns1,
        columns2,
        max_relative_violations,
        map_func,
        condition1,
        condition2,
    ) = data
    req = requirements.BetweenRequirement.from_tables(*unique_table1, *unique_table2)
    req.add_uniques_superset_constraint(
        columns1,
        columns2,
        max_relative_violations=max_relative_violations,
        map_func=map_func,
        condition1=condition1,
        condition2=condition2,
    )
    test_result = req[0].test(engine)
    assert operation(test_result.outcome), test_result.failure_message


@pytest.mark.parametrize(
    "data",
    [
        (identity, ["col_int"], range(30), 0, None, None),
        (negation, ["col_int"], range(29), 0, None, None),
        (identity, ["col_int"], range(29), 2 / 60, None, None),
        (negation, ["col_int"], range(29), 2 / 61, None, None),
        (identity, ["col_int"], range(31), 0, None, None),
        (
            identity,
            ["col_varchar"],
            [f"Hi{i}" for i in range(20)] + ["Hi"],
            0,
            str.title,
            None,
        ),
        (
            negation,
            ["col_varchar"],
            [f"Hi{i}" for i in range(19)] + ["Hi"],
            0,
            str.title,
            None,
        ),
        (
            negation,
            ["col_varchar"],
            [f"Hi{i}" for i in range(20)] + ["Hi"],
            0,
            None,
            None,
        ),
        (
            negation,
            ["col_varchar"],
            [f"hi{i}" for i in range(5)] + ["hi"],
            0.2,
            None,
            None,
        ),
        (
            identity,
            ["col_varchar"],
            [f"hi{i}" for i in range(18)],
            0.2,
            None,
            None,
        ),
    ],
)
def test_uniques_subset_within(engine, unique_table1, data):
    (operation, columns, uniques, max_relative_violations, function, condition) = data
    req = requirements.WithinRequirement.from_table(*unique_table1)
    req.add_uniques_subset_constraint(
        columns,
        uniques,
        max_relative_violations,
        condition=condition,
        map_func=function,
    )
    test_result = req[0].test(engine)
    assert operation(test_result.outcome), test_result.failure_message


@pytest.mark.parametrize(
    "data",
    [
        (negation, ["col_int"], ["col_int"], 0, None, None, None),
        (identity, ["col_int"], ["col_int"], 20 / 60, None, None, None),
        (negation, ["col_int"], ["col_int"], 19 / 60, None, None, None),
        (
            negation,
            ["col_int"],
            ["col_int"],
            0,
            None,
            Condition(raw_string="col_int < 21"),
            None,
        ),
        (
            identity,
            ["col_int"],
            ["col_int"],
            0,
            None,
            Condition(raw_string="col_int < 20"),
            None,
        ),
    ],
)
def test_uniques_subset_between(engine, unique_table1, unique_table2, data):
    (
        operation,
        columns1,
        columns2,
        max_relative_violations,
        map_func,
        condition1,
        condition2,
    ) = data
    req = requirements.BetweenRequirement.from_tables(*unique_table1, *unique_table2)
    req.add_uniques_subset_constraint(
        columns1,
        columns2,
        max_relative_violations=max_relative_violations,
        map_func=map_func,
        condition1=condition1,
        condition2=condition2,
    )
    test_result = req[0].test(engine)
    assert operation(test_result.outcome), test_result.failure_message


def _flatten_and_filter(data):
    # Flattening one level
    res = []
    for d in data:
        res.extend(d)

    # returning an Iterable (set to get rid of duplicates in this case) without the empty string
    return {e for e in res if e}


def test_uniques_nested(engine, nested_table):
    req = requirements.WithinRequirement.from_table(*nested_table)
    splitter = functools.partial(str.split, sep=",")
    req.add_uniques_superset_constraint(
        ["nested_varchar"],
        ["ABC#1", "DEF#2", "GHI#3", "JKL#4"],
        map_func=splitter,
        reduce_func=_flatten_and_filter,
    )
    assert identity(req[0].test(engine).outcome)


@pytest.mark.parametrize(
    "data",
    [
        (
            negation,
            ["col_int", "col_varchar"],
            ["col_int", "col_varchar"],
            None,
            None,
        ),
        (
            identity,
            ["col_int", "col_varchar"],
            ["col_int", "col_varchar"],
            Condition(raw_string="col_int <= 19"),
            None,
        ),
        (negation, ["col_int", "col_varchar"], ["col_int"], None, None),
    ],
)
def test_n_uniques_equality_between(engine, unique_table1, unique_table2, data):
    (operation, columns1, columns2, condition1, condition2) = data
    req = requirements.BetweenRequirement.from_tables(*unique_table1, *unique_table2)
    req.add_n_uniques_equality_constraint(
        columns1, columns2, condition1=condition1, condition2=condition2
    )
    assert operation(req[0].test(engine).outcome)


@pytest.mark.parametrize(
    "data",
    [
        (
            identity,
            ["col_int", "col_varchar"],
            ["col_int", "col_varchar"],
            0.56,
            None,
            None,
            None,
        ),
        (
            negation,
            ["col_int", "col_varchar"],
            ["col_int", "col_varchar"],
            0.55,
            None,
            None,
            None,
        ),
        (
            negation,
            ["col_int", "col_varchar"],
            ["col_int", "col_varchar"],
            0.1,
            None,
            None,
            Condition(raw_string="col_int >= 100"),
        ),
        (
            identity,
            ["col_int", "col_varchar"],
            ["col_int", "col_varchar"],
            0,
            None,
            Condition(raw_string="col_int >= 100"),
            None,
        ),
    ],
)
def test_n_uniques_gain_between(engine, unique_table1, unique_table2, data):
    (
        operation,
        columns1,
        columns2,
        constant_max_relative_gain,
        date_range_gain_deviation,
        condition1,
        condition2,
    ) = data
    req = requirements.BetweenRequirement.from_tables(*unique_table1, *unique_table2)
    req.add_n_uniques_max_gain_constraint(
        columns1,
        columns2,
        constant_max_relative_gain=constant_max_relative_gain,
        date_range_gain_deviation=date_range_gain_deviation,
        condition1=condition1,
        condition2=condition2,
    )
    assert operation(req[0].test(engine).outcome)


@pytest.mark.parametrize(
    "data",
    [
        (
            identity,
            ["col_int", "col_varchar"],
            ["col_int", "col_varchar"],
            0.36,
            None,
            None,
            None,
        ),
        (
            negation,
            ["col_int", "col_varchar"],
            ["col_int", "col_varchar"],
            0.35,
            None,
            None,
            None,
        ),
    ],
)
def test_n_uniques_loss_between(engine, unique_table2, unique_table1, data):
    (
        operation,
        columns2,
        columns1,
        constant_max_relative_loss,
        date_range_loss_deviation,
        condition2,
        condition1,
    ) = data
    req = requirements.BetweenRequirement.from_tables(*unique_table2, *unique_table1)
    req.add_n_uniques_max_loss_constraint(
        columns2,
        columns1,
        constant_max_relative_loss=constant_max_relative_loss,
        date_range_loss_deviation=date_range_loss_deviation,
        condition1=condition2,
        condition2=condition1,
    )
    assert operation(req[0].test(engine).outcome)


@pytest.mark.parametrize(
    "data",
    [
        (identity, 1, None),
        (identity, 3, Condition(raw_string="col_int >= 3")),
        (negation, 2, None),
        (negation, 4, Condition(raw_string="col_int = 3")),
    ],
)
def test_numeric_min_within(engine, int_table1, data):
    (operation, min_value, condition) = data
    req = requirements.WithinRequirement.from_table(*int_table1)
    req.add_numeric_min_constraint("col_int", min_value, condition=condition)
    assert operation(req[0].test(engine).outcome)


@pytest.mark.parametrize(
    "data",
    [
        (negation, None, None),
        (
            identity,
            Condition(raw_string="col_int >= 3"),
            Condition(raw_string="col_int >= 3"),
        ),
    ],
)
def test_numeric_min_between(engine, int_table1, int_table2, data):
    (operation, condition1, condition2) = data
    req = requirements.BetweenRequirement.from_tables(*int_table1, *int_table2)
    req.add_numeric_min_constraint(
        "col_int", "col_int", condition1=condition1, condition2=condition2
    )
    assert operation(req[0].test(engine).outcome)


@pytest.mark.parametrize(
    "data",
    [
        (identity, 19, None),
        (negation, 18, None),
        (identity, 10, Condition(raw_string="col_int <= 10")),
        (negation, 9, Condition(raw_string="col_int <= 10")),
    ],
)
def test_numeric_max_within(engine, int_table1, data):
    (operation, max_value, condition) = data
    req = requirements.WithinRequirement.from_table(*int_table1)
    req.add_numeric_max_constraint("col_int", max_value, condition=condition)
    assert operation(req[0].test(engine).outcome)


@pytest.mark.parametrize(
    "data",
    [(identity, None, None), (negation, None, Condition(raw_string="col_int <= 18"))],
)
def test_numeric_max_between(engine, int_table1, int_table2, data):
    (operation, condition1, condition2) = data
    req = requirements.BetweenRequirement.from_tables(*int_table1, *int_table2)
    req.add_numeric_max_constraint(
        "col_int", "col_int", condition1=condition1, condition2=condition2
    )
    assert operation(req[0].test(engine).outcome)


@pytest.mark.parametrize(
    "data",
    [
        (identity, 5, 15, 0.57, None),
        (negation, 5, 15, 0.58, None),
        (negation, 5, 15, 0.58, Condition(raw_string="col_int IS NOT NULL")),
    ],
)
def test_numeric_between_within(engine, int_table1, data):
    (operation, lower_bound, upper_bound, min_fraction, condition) = data
    req = requirements.WithinRequirement.from_table(*int_table1)
    req.add_numeric_between_constraint(
        "col_int", lower_bound, upper_bound, min_fraction, condition
    )
    assert operation(req[0].test(engine).outcome)


@pytest.mark.parametrize("data", [(identity, 9, 1, None), (negation, 9, 0.9, None)])
def test_numeric_mean_within(engine, int_table1, data):
    (operation, mean_value, max_absolute_deviation, condition) = data
    req = requirements.WithinRequirement.from_table(*int_table1)
    req.add_numeric_mean_constraint(
        "col_int", mean_value, max_absolute_deviation, condition=condition
    )
    assert operation(req[0].test(engine).outcome)


@pytest.mark.parametrize(
    "data",
    [
        (identity, 0.5, None, None),
        (negation, 0.4, None, None),
        (negation, 100, Condition(raw_string="col_int > 100"), None),
    ],
)
def test_numeric_mean_between(engine, int_table1, int_table2, data):
    (operation, max_absolute_deviation, condition1, condition2) = data
    req = requirements.BetweenRequirement.from_tables(*int_table1, *int_table2)
    req.add_numeric_mean_constraint(
        "col_int",
        "col_int",
        max_absolute_deviation,
        condition1=condition1,
        condition2=condition2,
    )
    test_result = req[0].test(engine)
    assert operation(test_result.outcome), test_result.failure_message


@pytest.mark.parametrize(
    "data",
    [
        (identity, "'2016-01-01'", None, True),
        (negation, "'2016-01-02'", None, True),
        (identity, "'2016-01-01'", None, False),
        (negation, "'2015-12-31'", None, False),
    ],
)
def test_date_min_within(engine, date_table1, data):
    (operation, min_value, condition, use_lower_bound_reference) = data
    req = requirements.WithinRequirement.from_table(*date_table1)
    req.add_date_min_constraint(
        "col_date",
        min_value,
        use_lower_bound_reference=use_lower_bound_reference,
        condition=condition,
    )
    test_result = req[0].test(engine)
    assert operation(test_result.outcome), test_result.failure_message


@pytest.mark.parametrize(
    "data",
    [
        (negation, None, None),
        (
            identity,
            Condition(raw_string="col_date >= '2016-01-03'"),
            Condition(raw_string="col_date >= '2016-01-03'"),
        ),
    ],
)
def test_date_min_between(engine, date_table1, date_table2, data):
    (operation, condition1, condition2) = data
    req = requirements.BetweenRequirement.from_tables(*date_table1, *date_table2)
    req.add_date_min_constraint(
        "col_date", "col_date", condition1=condition1, condition2=condition2
    )
    test_result = req[0].test(engine)
    assert operation(test_result.outcome), test_result.failure_message


@pytest.mark.parametrize(
    "data",
    [
        (identity, "'2016-01-19'", None, True),
        (negation, "'2016-01-18'", None, True),
        (identity, "'2016-01-19'", None, False),
        (negation, "'2016-01-20'", None, False),
    ],
)
def test_date_max_within(engine, date_table1, data):
    (operation, max_value, condition, use_upper_bound_reference) = data
    req = requirements.WithinRequirement.from_table(*date_table1)
    req.add_date_max_constraint(
        "col_date",
        max_value,
        use_upper_bound_reference=use_upper_bound_reference,
        condition=condition,
    )
    test_result = req[0].test(engine)
    assert operation(test_result.outcome), test_result.failure_message


@pytest.mark.parametrize(
    "data",
    [
        (identity, None, None),
        (negation, None, Condition(raw_string="col_date <= '2016-01-18'")),
    ],
)
def test_date_max_between(engine, date_table1, date_table2, data):
    (operation, condition1, condition2) = data
    req = requirements.BetweenRequirement.from_tables(*date_table1, *date_table2)
    req.add_date_max_constraint(
        "col_date", "col_date", condition1=condition1, condition2=condition2
    )
    test_result = req[0].test(engine)
    assert operation(test_result.outcome), test_result.failure_message


@pytest.mark.parametrize(
    "data",
    [
        (identity, "'2016-01-05'", "'2016-01-15'", 0.57, None),
        (negation, "'2016-01-05'", "'2016-01-15'", 0.58, None),
    ],
)
def test_date_between_within(engine, date_table1, data):
    (operation, lower_bound, upper_bound, min_fraction, condition) = data
    req = requirements.WithinRequirement.from_table(*date_table1)
    req.add_date_between_constraint(
        "col_date", lower_bound, upper_bound, min_fraction, condition
    )
    test_result = req[0].test(engine)
    assert operation(test_result.outcome), test_result.failure_message


@pytest.mark.parametrize(
    "data",
    [
        (identity, 0, Condition(raw_string="id1 = 1")),
        (identity, 0, Condition(raw_string="id1 = 2")),
        (negation, 0, Condition(raw_string="id1 = 3")),
        (identity, 1, Condition(raw_string="id1 = 3")),
        (negation, 0, Condition(raw_string="id1 = 4")),
        (identity, 1, Condition(raw_string="id1 = 4")),
        (negation, 0, Condition(raw_string="id1 = 5")),
        (identity, 1, Condition(raw_string="id1 = 5")),
    ],
)
@pytest.mark.parametrize("key_columns", [["id1"], [], None])
def test_date_no_overlap_within_varying_key_columns(
    engine, date_table_overlap, data, key_columns
):
    operation, max_relative_n_violations, condition = data
    req = requirements.WithinRequirement.from_table(*date_table_overlap)
    req.add_date_no_overlap_constraint(
        key_columns=key_columns,
        start_column="date_start",
        end_column="date_end",
        max_relative_n_violations=max_relative_n_violations,
        condition=condition,
    )
    test_result = req[0].test(engine)
    assert operation(test_result.outcome), test_result.failure_message


@pytest.mark.parametrize(
    "data",
    [
        (negation, 0.59, None),
        (identity, 0.6, None),
        (identity, 0, Condition(raw_string="id1 IN (1, 2)")),
    ],
)
def test_date_no_overlap_within_fixed_key_column(engine, date_table_overlap, data):
    operation, max_relative_n_violations, condition = data
    req = requirements.WithinRequirement.from_table(*date_table_overlap)
    req.add_date_no_overlap_constraint(
        key_columns=["id1"],
        start_column="date_start",
        end_column="date_end",
        max_relative_n_violations=max_relative_n_violations,
        condition=condition,
    )
    test_result = req[0].test(engine)
    assert operation(test_result.outcome), test_result.failure_message


@pytest.mark.parametrize(
    "data",
    [
        (identity, 0, None),
    ],
)
def test_date_no_overlap_within_several_key_columns(engine, date_table_keys, data):
    operation, max_relative_n_violations, condition = data
    req = requirements.WithinRequirement.from_table(*date_table_keys)
    req.add_date_no_overlap_constraint(
        key_columns=["id1", "id2"],
        start_column="date_start1",
        end_column="date_end1",
        max_relative_n_violations=max_relative_n_violations,
        condition=condition,
    )
    test_result = req[0].test(engine)
    assert operation(test_result.outcome), test_result.failure_message


@pytest.mark.parametrize(
    "data",
    [
        (negation, 0, Condition(raw_string="id1 = 4"), True),
        (identity, 0, Condition(raw_string="id1 = 4"), False),
    ],
)
def test_date_no_overlap_within_inclusion_exclusion(engine, date_table_overlap, data):
    operation, max_relative_n_violations, condition, end_included = data
    req = requirements.WithinRequirement.from_table(*date_table_overlap)
    req.add_date_no_overlap_constraint(
        key_columns=["id1"],
        start_column="date_start",
        end_column="date_end",
        end_included=end_included,
        max_relative_n_violations=max_relative_n_violations,
        condition=condition,
    )
    test_result = req[0].test(engine)
    assert operation(test_result.outcome), test_result.failure_message


@pytest.mark.parametrize(
    "data",
    [
        (identity, 0, Condition(raw_string="id1 = 1")),
        (identity, 0, Condition(raw_string="id1 = 2")),
        (identity, 0, Condition(raw_string="id1 = 3")),
        (identity, 0, Condition(raw_string="id1 = 4")),
        (negation, 0, Condition(raw_string="id1 = 5")),
        (identity, 1, Condition(raw_string="id1 = 5")),
        (negation, 0, Condition(raw_string="id1 = 6")),
        (identity, 1, Condition(raw_string="id1 = 6")),
        (negation, 0, Condition(raw_string="id1 = 7")),
        (identity, 1, Condition(raw_string="id1 = 7")),
    ],
)
@pytest.mark.parametrize("key_columns", [["id1"], [], None])
def test_date_no_overlap_2d_within_varying_key_column(
    engine, date_table_overlap_2d, data, key_columns
):
    operation, max_relative_n_violations, condition = data
    req = requirements.WithinRequirement.from_table(*date_table_overlap_2d)
    req.add_date_no_overlap_2d_constraint(
        key_columns=key_columns,
        start_column1="date_start1",
        end_column1="date_end1",
        start_column2="date_start2",
        end_column2="date_end2",
        max_relative_n_violations=max_relative_n_violations,
        condition=condition,
    )
    test_result = req[0].test(engine)
    assert operation(test_result.outcome), test_result.failure_message


@pytest.mark.parametrize(
    "data",
    [
        (identity, 0, Condition(raw_string="id1 IN (1, 2, 3, 4)")),
        # 3/7 ids have violations.
        (negation, 0.42, None),
        (identity, 0.43, None),
    ],
)
def test_date_no_overlap_2d_within_fixed_key_column(
    engine, date_table_overlap_2d, data
):
    operation, max_relative_n_violations, condition = data
    req = requirements.WithinRequirement.from_table(*date_table_overlap_2d)
    req.add_date_no_overlap_2d_constraint(
        key_columns=["id1"],
        start_column1="date_start1",
        end_column1="date_end1",
        start_column2="date_start2",
        end_column2="date_end2",
        max_relative_n_violations=max_relative_n_violations,
        condition=condition,
    )
    test_result = req[0].test(engine)
    assert operation(test_result.outcome), test_result.failure_message


@pytest.mark.parametrize(
    "data",
    [
        (identity, 0, None),
    ],
)
def test_date_no_overlap_2d_within_several_key_columns(engine, date_table_keys, data):
    operation, max_relative_n_violations, condition = data
    req = requirements.WithinRequirement.from_table(*date_table_keys)
    req.add_date_no_overlap_2d_constraint(
        key_columns=["id1", "id2"],
        start_column1="date_start1",
        end_column1="date_end1",
        start_column2="date_start2",
        end_column2="date_end2",
        max_relative_n_violations=max_relative_n_violations,
        condition=condition,
    )
    test_result = req[0].test(engine)
    assert operation(test_result.outcome), test_result.failure_message


@pytest.mark.parametrize(
    "data",
    [
        # No overlap is no overlap
        (identity, 0, Condition(raw_string="id1 = 2"), True),
        (identity, 0, Condition(raw_string="id1 = 2"), False),
        # Overlap on the treshold
        (negation, 0, Condition(raw_string="id1 = 6"), True),
        (identity, 0, Condition(raw_string="id1 = 6"), False),
        # Overlap on more than the threshold
        (negation, 0, Condition(raw_string="id1 = 5"), True),
        (negation, 0, Condition(raw_string="id1 = 5"), False),
    ],
)
def test_date_no_overlap_2d_within_inclusion_exclusion(
    engine, date_table_overlap_2d, data
):
    operation, max_relative_n_violations, condition, end_included = data
    req = requirements.WithinRequirement.from_table(*date_table_overlap_2d)
    req.add_date_no_overlap_2d_constraint(
        key_columns=["id1"],
        start_column1="date_start1",
        end_column1="date_end1",
        start_column2="date_start2",
        end_column2="date_end2",
        end_included=end_included,
        max_relative_n_violations=max_relative_n_violations,
        condition=condition,
    )
    test_result = req[0].test(engine)
    assert operation(test_result.outcome), test_result.failure_message


@pytest.mark.parametrize(
    "data",
    [
        (identity, 0, Condition(raw_string="id1 = 1")),
        (identity, 0, Condition(raw_string="id1 = 2")),
        (identity, 0, Condition(raw_string="id1 = 3")),
        (negation, 0, Condition(raw_string="id1 = 4")),
        (identity, 0, None),
        (negation, 0, Condition(raw_string="id1 IN (1, 4)")),
        (negation, 0.49, Condition(raw_string="id1 IN (1, 4)")),
        (identity, 0.5, Condition(raw_string="id1 IN (1, 4)")),
    ],
)
def test_date_no_gap_within_fixed_key_columns(engine, date_table_gap, data):
    operation, max_relative_n_violations, condition = data
    req = requirements.WithinRequirement.from_table(*date_table_gap)
    req.add_date_no_gap_constraint(
        key_columns=["id1"],
        start_column="date_start",
        end_column="date_end",
        max_relative_n_violations=max_relative_n_violations,
        condition=condition,
    )
    test_result = req[0].test(engine)
    assert operation(test_result.outcome), test_result.failure_message


@pytest.mark.parametrize(
    "data",
    [
        (identity, 0, Condition(raw_string="id1 = 1")),
        (identity, 0, Condition(raw_string="id1 = 2")),
        (identity, 0, Condition(raw_string="id1 = 3")),
        (negation, 0, Condition(raw_string="id1 = 4")),
    ],
)
@pytest.mark.parametrize("key_columns", [["id1"], [], None])
def test_date_no_gap_within_varying_key_column(
    engine, date_table_gap, data, key_columns
):
    operation, max_relative_n_violations, condition = data
    req = requirements.WithinRequirement.from_table(*date_table_gap)
    req.add_date_no_gap_constraint(
        key_columns=key_columns,
        start_column="date_start",
        end_column="date_end",
        max_relative_n_violations=max_relative_n_violations,
        condition=condition,
    )
    test_result = req[0].test(engine)
    assert operation(test_result.outcome), test_result.failure_message


@pytest.mark.parametrize(
    "data",
    [
        (identity, 0, None),
    ],
)
def test_date_no_gap_within_several_key_columns(engine, date_table_keys, data):
    operation, max_relative_n_violations, condition = data
    req = requirements.WithinRequirement.from_table(*date_table_keys)
    req.add_date_no_gap_constraint(
        key_columns=["id1", "id2"],
        start_column="date_start1",
        end_column="date_end1",
        max_relative_n_violations=max_relative_n_violations,
        condition=condition,
    )
    test_result = req[0].test(engine)
    assert operation(test_result.outcome), test_result.failure_message


@pytest.mark.parametrize(
    "data",
    [
        (identity, 0, Condition(raw_string="id1 = 5"), True),
        (negation, 0, Condition(raw_string="id1 = 5"), False),
    ],
)
def test_date_no_gap_within_inclusion_exclusion(engine, date_table_gap, data):
    operation, max_relative_n_violations, condition, end_included = data
    req = requirements.WithinRequirement.from_table(*date_table_gap)
    req.add_date_no_gap_constraint(
        key_columns=["id1"],
        start_column="date_start",
        end_column="date_end",
        end_included=end_included,
        max_relative_n_violations=max_relative_n_violations,
        condition=condition,
    )
    test_result = req[0].test(engine)
    assert operation(test_result.outcome), test_result.failure_message


@pytest.mark.parametrize("computation_in_db", [True, False])
@pytest.mark.parametrize(
    "data",
    [
        (identity, "^hi[0-9]{1,2}$", None),
        (negation, "^hi[0-9]$", None),
    ],
)
def test_varchar_regex_within(engine, mix_table1, computation_in_db, data):
    (operation, regex, condition) = data
    req = requirements.WithinRequirement.from_table(*mix_table1)
    if computation_in_db:
        # bigquery dialect does not support regular expressions (sqlalchemy-bigquery 1.4.4)
        if is_mssql(engine) or is_bigquery(engine):
            pytest.skip("Functionality not supported by given dialect.")
        req.add_varchar_regex_constraint_db(
            column="col_varchar",
            regex=regex,
            condition=condition,
        )
    else:
        req.add_varchar_regex_constraint(
            column="col_varchar",
            regex=regex,
            condition=condition,
        )
    test_result = req[0].test(engine)
    assert operation(test_result.outcome), test_result.failure_message


@pytest.mark.parametrize(
    "data",
    [
        (identity, "q+", None, True),
        (negation, "q+", None, False),
    ],
)
def test_varchar_regex_with_none_within(engine, varchar_table1, data):
    (operation, regex, condition, allow) = data
    req = requirements.WithinRequirement.from_table(*varchar_table1)
    req.add_varchar_regex_constraint(
        "col_varchar",
        regex,
        condition=condition,
        allow_none=allow,
    )
    test_result = req[0].test(engine)
    assert operation(test_result.outcome), test_result.failure_message


@pytest.mark.parametrize("computation_in_db", [True, False])
@pytest.mark.parametrize(
    "data",
    [
        (identity, None, True, 0.3),
        (negation, None, True, 0.1),
        (identity, None, False, 0.3),
        (negation, None, False, 0.15),
    ],
)
def test_varchar_regex_tolerance(engine, varchar_table_real, computation_in_db, data):
    (operation, condition, aggregated, tolerance) = data
    req = requirements.WithinRequirement.from_table(*varchar_table_real)
    if computation_in_db:
        # The feature is not supported in sqlalchemy-bigquery 1.4.4
        if is_mssql(engine) or is_bigquery(engine):
            pytest.skip("Functionality not supported by given dialect.")
        req.add_varchar_regex_constraint_db(
            "col_varchar",
            r"[A-Z][0-9]{2}\.[0-9]{0,2}$",
            condition=condition,
            relative_tolerance=tolerance,
            aggregated=aggregated,
        )
    else:
        req.add_varchar_regex_constraint(
            "col_varchar",
            r"[A-Z][0-9]{2}\.[0-9]{0,2}$",
            condition=condition,
            relative_tolerance=tolerance,
            aggregated=aggregated,
        )
    test_result = req[0].test(engine)
    assert operation(test_result.outcome), test_result.failure_message


@pytest.mark.parametrize("computation_in_db", [True, False])
@pytest.mark.parametrize(
    "n_counterexamples, n_received_counterexamples",
    [
        (-1, 2),
        (0, 0),
        (1, 1),
        (2, 2),
        (3, 2),
    ],
)
def test_varchar_regex_counterexample(
    engine,
    varchar_table_real,
    computation_in_db,
    n_counterexamples,
    n_received_counterexamples,
):
    req = requirements.WithinRequirement.from_table(*varchar_table_real)
    if computation_in_db:
        # The feature is not supported in sqlalchemy-bigquery 1.4.4
        if is_mssql(engine) or is_bigquery(engine):
            pytest.skip("Functionality not supported by given dialect.")
        req.add_varchar_regex_constraint_db(
            "col_varchar",
            r"[A-Z][0-9]{2}\.[0-9]{0,2}$",
            condition=None,
            relative_tolerance=0,
            aggregated=True,
            n_counterexamples=n_counterexamples,
        )
    else:
        req.add_varchar_regex_constraint(
            "col_varchar",
            r"[A-Z][0-9]{2}\.[0-9]{0,2}$",
            condition=None,
            relative_tolerance=0,
            aggregated=True,
            n_counterexamples=n_counterexamples,
        )
    test_result = req[0].test(engine)
    failure_message = test_result.failure_message
    # If no counterexample are given, this marker should not be present in the
    # failure message.
    marker = "Some counterexamples consist of the following: "
    location = failure_message.find(marker)
    if n_received_counterexamples == 0:
        assert location == -1
    else:
        assert location != -1
        # In the example of this very fixture, we know that no commas are used
        # in values. We can therefore assume that commas indicate seperation
        # between counterexamples.
        assert (
            len(failure_message[location + len(marker) :].split(","))
            == n_received_counterexamples
        )


@pytest.mark.parametrize("computation_in_db", [True, False])
@pytest.mark.parametrize("n_counterexamples", [-2, -100])
def test_varchar_regex_counterexample_invalid(
    engine, varchar_table_real, computation_in_db, n_counterexamples
):
    req = requirements.WithinRequirement.from_table(*varchar_table_real)
    if computation_in_db:
        # TODO: This feature is available in snowflake-sqlalchemy 1.4.0.
        # Once we remove or update the pinned version, we can enable this test
        # for snowflake.
        # The feature is not supported in sqlalchemy-bigquery 1.4.4
        if is_mssql(engine) or is_snowflake(engine) or is_bigquery(engine):
            pytest.skip("Functionality not supported by given dialect.")
        req.add_varchar_regex_constraint_db(
            "col_varchar",
            r"[A-Z][0-9]{2}\.[0-9]{0,2}$",
            condition=None,
            relative_tolerance=0,
            aggregated=True,
            n_counterexamples=n_counterexamples,
        )
    else:
        req.add_varchar_regex_constraint(
            "col_varchar",
            r"[A-Z][0-9]{2}\.[0-9]{0,2}$",
            condition=None,
            relative_tolerance=0,
            aggregated=True,
            n_counterexamples=n_counterexamples,
        )
    with pytest.raises(ValueError):
        req[0].test(engine)


def test_backend_dependent_condition(engine, mix_table1):
    if is_mssql(engine):
        condition = Condition(raw_string="DATALENGTH(col_varchar) = 3")
    elif (
        is_postgresql(engine)
        or is_snowflake(engine)
        or is_bigquery(engine)
        or is_impala(engine)
    ):
        condition = Condition(raw_string="LENGTH(col_varchar) = 3")
    else:
        raise NotImplementedError(f"Unexpected backend: {engine.name}")
    regex = "^hi[0-9]$"
    req = requirements.WithinRequirement.from_table(*mix_table1)
    req.add_varchar_regex_constraint("col_varchar", regex, condition=condition)
    assert identity(req[0].test(engine).outcome)


@pytest.mark.parametrize(
    "data",
    [
        (identity, 2, Condition(raw_string="col_varchar IS NOT NULL")),
        (negation, 3, Condition(raw_string="col_varchar IS NOT NULL")),
        (identity, 2, None),
        (negation, 3, None),
        (identity, 0, Condition(raw_string="col_varchar LIKE 'hi%'")),
    ],
)
def test_varchar_min_length_within(engine, varchar_table1, data):
    (operation, min_length, condition) = data
    req = requirements.WithinRequirement.from_table(*varchar_table1)
    req.add_varchar_min_length_constraint(
        "col_varchar", min_length, condition=condition
    )
    assert operation(req[0].test(engine).outcome)


@pytest.mark.parametrize(
    "data",
    [
        (negation, None, None),
        (negation, Condition(raw_string="col_varchar LIKE 'hi%'"), None),
        (
            identity,
            Condition(raw_string="col_varchar LIKE 'hi%'"),
            Condition(raw_string="col_varchar LIKE 'hi%'"),
        ),
        (identity, None, Condition(raw_string="col_varchar LIKE 'hi%'")),
    ],
)
def test_varchar_min_length_between(engine, varchar_table1, varchar_table2, data):
    (operation, condition1, condition2) = data
    req = requirements.BetweenRequirement.from_tables(*varchar_table1, *varchar_table2)
    req.add_varchar_min_length_constraint(
        "col_varchar",
        "col_varchar",
        condition1=condition1,
        condition2=condition2,
    )
    assert operation(req[0].test(engine).outcome)


@pytest.mark.parametrize(
    "data",
    [
        (identity, 18, None),
        (negation, 17, None),
        (identity, 0, Condition(raw_string="col_varchar LIKE 'hi%'")),
    ],
)
def test_varchar_max_length_within(engine, varchar_table1, data):
    (operation, max_length, condition) = data
    req = requirements.WithinRequirement.from_table(*varchar_table1)
    req.add_varchar_max_length_constraint(
        "col_varchar", max_length, condition=condition
    )
    assert operation(req[0].test(engine).outcome)


@pytest.mark.parametrize(
    "data",
    [
        (identity, None, None),
        (identity, Condition(raw_string="col_varchar LIKE 'hi%'"), None),
        (
            identity,
            Condition(raw_string="col_varchar LIKE 'hi%'"),
            Condition(raw_string="col_varchar LIKE 'hi%'"),
        ),
        (negation, None, Condition(raw_string="col_varchar LIKE 'hi%'")),
    ],
)
def test_varchar_max_length_between(engine, varchar_table1, varchar_table2, data):
    (operation, condition1, condition2) = data
    req = requirements.BetweenRequirement.from_tables(*varchar_table1, *varchar_table2)
    req.add_varchar_max_length_constraint(
        "col_varchar",
        "col_varchar",
        condition1=condition1,
        condition2=condition2,
    )
    assert operation(req[0].test(engine).outcome)


@pytest.mark.parametrize(
    "data",
    [
        (identity, []),
        (identity, ["col_varchar"]),
        (identity, ["col_int", "col_varchar"]),
        (negation, ["col_nope"]),
        (negation, ["col_int", "col_nope"]),
    ],
)
def test_column_existence_within(engine, mix_table1, data):
    (operation, columns) = data
    req = requirements.WithinRequirement.from_table(*mix_table1)
    req.add_column_existence_constraint(columns)
    assert operation(req[0].test(engine).outcome)


@pytest.mark.parametrize(
    "data",
    [
        (identity, "varchar_table1", "mix_table1"),
        (identity, "mix_table1", "mix_table1"),
        (negation, "mix_table1", "varchar_table1"),
    ],
)
def test_column_subset_between(engine, get_fixture, data):
    (operation, table_name1, table_name2) = data
    table1 = get_fixture(table_name1)
    table2 = get_fixture(table_name2)
    req = requirements.BetweenRequirement.from_tables(*table1, *table2)
    req.add_column_subset_constraint()
    assert operation(req[0].test(engine).outcome)


@pytest.mark.parametrize(
    "data",
    [
        (identity, "mix_table1", "varchar_table1"),
        (identity, "mix_table1", "mix_table2"),
    ],
)
def test_column_superset_between(engine, get_fixture, data):
    (operation, table_name1, table_name2) = data
    table1 = get_fixture(table_name1)
    table2 = get_fixture(table_name2)
    req = requirements.BetweenRequirement.from_tables(*table1, *table2)
    req.add_column_superset_constraint()
    assert operation(req[0].test(engine).outcome)


@pytest.mark.parametrize(
    "data",
    [
        (identity, "mix_table1", "mix_table2", "col_varchar", "col_varchar"),
        (identity, "mix_table1", "mix_table2", "col_int", "col_int"),
        (identity, "mix_table1", "mix_table2", "col_date", "col_date"),
        (negation, "mix_table1", "mix_table2", "col_varchar", "col_int"),
    ],
)
def test_column_type_between(engine, get_fixture, data):
    (operation, table_name1, table_name2, column1, column2) = data
    table1 = get_fixture(table_name1)
    table2 = get_fixture(table_name2)
    req = requirements.BetweenRequirement.from_tables(*table1, *table2)
    req.add_column_type_constraint(column1=column1, column2=column2)
    assert operation(req[0].test(engine).outcome)


@pytest.mark.parametrize(
    "data",
    [
        (identity, ["col_int1", "col_int2"]),
        (identity, ["col_int2", "col_int1"]),
        (negation, ["col_int1"]),
        (negation, ["col_int1", "col_int2", "col_nope"]),
    ],
)
def test_primary_key_definition_within(engine, pk_table, data):
    if is_bigquery(engine):
        pytest.skip("No primary key concept in BigQuery")
    if is_impala(engine):
        pytest.skip("Currently not implemented for impala.")

    (operation, columns) = data
    req = requirements.WithinRequirement.from_table(*pk_table)
    req.add_primary_key_definition_constraint(columns)
    test_result = req[0].test(engine)
    assert operation(test_result.outcome), test_result.failure_message


@pytest.mark.parametrize(
    "data",
    [
        (identity, ["col_int"], 0, None, 0),
        (identity, ["col_int", "col_varchar"], 0, None, 0),
        (identity, ["col_int", "col_varchar", "col_date"], 0, None, 0),
        (negation, ["col_date"], 0.49, None, 0),
        (identity, ["col_date"], 0.5, None, 0),
        (identity, ["col_date"], 0, Condition(raw_string="col_int = 3"), 0),
        (identity, ["col_date"], 0, Condition(raw_string="col_int % 2 = 0"), 0),
        (negation, ["col_date"], 0, None, 8),
        (identity, ["col_date"], 0, None, 9),
    ],
)
def test_uniqueness_within(engine, mix_table2, data):
    (
        operation,
        columns,
        max_duplicate_fraction,
        condition,
        max_absolute_n_duplicates,
    ) = data
    # For an unknown reason, the condition `Condition(raw_string="col_int % 2 = 0")`
    # is not correctly compiled when dealing with snowflake or bigquery.
    # Use the mod function instead
    if (
        (is_snowflake(engine) or is_bigquery(engine) or is_impala(engine))
        and condition is not None
        and condition.raw_string is not None
        and "% 2 = 0" in condition.raw_string
    ):
        condition = Condition(raw_string="mod(col_int, 2) = 0")
    req = requirements.WithinRequirement.from_table(*mix_table2)
    req.add_uniqueness_constraint(
        columns, max_duplicate_fraction, condition, max_absolute_n_duplicates
    )
    test_result = req[0].test(engine)
    assert operation(test_result.outcome), test_result.failure_message


@pytest.mark.parametrize(
    "data",
    [
        (identity, ["col_int"], None),
        (identity, ["col_int"], []),
        (identity, ["col_int"], ["col_date"]),
    ],
)
def test_uniqueness_within_infer_pk(engine, data, mix_table2_pk):
<<<<<<< HEAD
    if is_impala(engine):
        pytest.skip("Primary key retrieval currently not implemented for impala.")

=======
    if is_bigquery(engine):
        pytest.skip("No primary key concept in BigQuery")
>>>>>>> 675043a5
    # We purposefully select a non-unique column ["col_date"] to validate
    # that the reference columns are overwritten.
    operation, target_columns, selection_columns = data
    req = requirements.WithinRequirement.from_table(*mix_table2_pk)
    req.add_uniqueness_constraint(columns=selection_columns, infer_pk_columns=True)
    test_result = req[0].test(engine)
    # additional test: the PK columns are inferred during test time, i.e. we can check here if they were inferred correctly
    assert (
        req[0].ref.columns == target_columns
    ), f"Incorrect columns were retrieved from table. {req[0].ref.columns} != {target_columns}"
    assert operation(test_result.outcome), test_result.failure_message


@pytest.mark.parametrize(
    "data",
    [(identity, "int_table1", "col_int"), (negation, "unique_table1", "col_varchar")],
)
def test_null_absence_within(engine, get_fixture, data):
    (operation, table_name, col_name) = data
    table = get_fixture(table_name)
    req = requirements.WithinRequirement.from_table(*table)
    req.add_null_absence_constraint(col_name)
    assert operation(req[0].test(engine).outcome)


@pytest.mark.parametrize(
    "data",
    [
        (identity, "col_varchar", "VARCHAR"),
        (identity, "col_int", "INTEGER"),
        (negation, "col_varchar", "INTEGER"),
    ],
)
def test_column_type_within(engine, mix_table1, data):
    (operation, col_name, type_name) = data
    if is_impala(engine):
        type_name = {"VARCHAR": "string", "INTEGER": "int"}[type_name]
    req = requirements.WithinRequirement.from_table(*mix_table1)
    req.add_column_type_constraint(col_name, type_name)
    test_result = req[0].test(engine)
    assert operation(test_result.outcome), test_result.failure_message


@pytest.mark.parametrize(
    "data",
    [
        (identity, ["col_int", "col_varchar"], 0.15, None, None),
        (negation, ["col_int", "col_varchar"], 0.14, None, None),
        (
            identity,
            ["col_int", "col_varchar"],
            0.059,
            Condition(raw_string="col_int >= 3"),
            Condition(
                conditions=[
                    Condition(raw_string="col_int >= 3"),
                    Condition(raw_string="col_varchar LIKE 'hi%'"),
                ],
                reduction_operator="and",
            ),
        ),
        (
            negation,
            ["col_int", "col_varchar"],
            0.058,
            Condition(raw_string="col_int >= 3"),
            Condition(
                conditions=[
                    Condition(raw_string="col_int >= 3"),
                    Condition(raw_string="col_varchar LIKE 'hi%'"),
                ],
                reduction_operator="and",
            ),
        ),
    ],
)
def test_row_equality_between(engine, mix_table1, mix_table2, data):
    if is_impala(engine):
        pytest.skip("Currently not implemented for Impala. EXCEPT throws syntax error.")
    (operation, columns, max_missing_fraction, condition1, condition2) = data
    req = requirements.BetweenRequirement.from_tables(*mix_table1, *mix_table2)
    req.add_row_equality_constraint(
        columns, columns, max_missing_fraction, condition1, condition2
    )
    assert operation(req[0].test(engine).outcome)


@pytest.mark.parametrize(
    "data",
    [
        (identity, ["col_int", "col_varchar"], 0.11, None, None, None),
        (negation, ["col_int", "col_varchar"], 0.10, None, None, None),
        (
            identity,
            ["col_int"],
            0,
            None,
            Condition(raw_string="col_int = 100"),
            None,
        ),
        (
            identity,
            ["col_int"],
            1,
            None,
            None,
            Condition(raw_string="col_int = 100"),
        ),
        (
            negation,
            ["col_int"],
            0.9,
            None,
            None,
            Condition(raw_string="col_int = 100"),
        ),
        (negation, None, 0.9, None, None, None),
    ],
)
def test_row_subset_between(engine, mix_table1, mix_table2, data):
    if is_impala(engine):
        pytest.skip("Currently not implemented for Impala. EXCEPT throws syntax error.")
    (
        operation,
        columns,
        constant_max_missing_fraction,
        date_range_loss_fraction,
        condition1,
        condition2,
    ) = data
    req = requirements.BetweenRequirement.from_tables(*mix_table1, *mix_table2)
    req.add_row_subset_constraint(
        columns,
        columns,
        constant_max_missing_fraction,
        date_range_loss_fraction,
        condition1,
        condition2,
    )
    assert operation(req[0].test(engine).outcome)


@pytest.mark.parametrize(
    "data",
    [
        (identity, ["col_int", "col_varchar"], 0.11, None, None, None),
        (negation, ["col_int", "col_varchar"], 0.10, None, None, None),
        (
            identity,
            ["col_int"],
            0,
            None,
            None,
            Condition(raw_string="col_int = 100"),
        ),
        (
            identity,
            ["col_int"],
            1,
            None,
            Condition(raw_string="col_int = 100"),
            None,
        ),
        (
            negation,
            ["col_int"],
            0.9,
            None,
            Condition(raw_string="col_int = 100"),
            None,
        ),
    ],
)
def test_row_superset_between(engine, mix_table2, mix_table1, data):
    if is_impala(engine):
        pytest.skip("Currently not implemented for Impala. EXCEPT throws syntax error.")
    (
        operation,
        columns,
        constant_max_missing_fraction,
        date_range_loss_fraction,
        condition1,
        condition2,
    ) = data
    req = requirements.BetweenRequirement.from_tables(*mix_table2, *mix_table1)
    req.add_row_superset_constraint(
        columns,
        columns,
        constant_max_missing_fraction,
        date_range_loss_fraction,
        condition1,
        condition2,
    )
    test_result = req[0].test(engine)
    assert operation(test_result.outcome), test_result.failure_message


@pytest.mark.parametrize(
    "data",
    [
        (
            identity,
            ["col_match1", "col_match2"],
            ["col_compare1", "col_compare2"],
            0.43,
            None,
            None,
        ),
        (
            negation,
            ["col_match1", "col_match2"],
            ["col_compare1", "col_compare2"],
            0.41,
            None,
            None,
        ),
    ],
)
def test_row_matching_equality(engine, row_match_table1, row_match_table2, data):
    if is_impala(engine):
        pytest.skip("Currently not implemented for Impala. EXCEPT throws syntax error.")
    (
        operation,
        matching_columns,
        comparison_columns,
        max_missing_fraction,
        condition1,
        condition2,
    ) = data
    req = requirements.BetweenRequirement.from_tables(
        *row_match_table1, *row_match_table2
    )
    req.add_row_matching_equality_constraint(
        matching_columns,
        matching_columns,
        comparison_columns,
        comparison_columns,
        max_missing_fraction,
        condition1=condition1,
        condition2=condition2,
    )
    assert operation(req[0].test(engine).outcome)


@pytest.mark.parametrize("key", [("some_id",), ("some_id", "extra_id")])
def test_groupby_aggregation_within(engine, groupby_aggregation_table_correct, key):
    skip_if_mssql(engine)
    if is_impala(engine):
        pytest.skip("array_agg does not exist for Impala.")
    req = requirements.WithinRequirement.from_table(*groupby_aggregation_table_correct)
    req.add_groupby_aggregation_constraint(key, "value", 1)
    test_result = req[0].test(engine)
    assert identity(test_result.outcome), test_result.failure_message


@pytest.mark.parametrize("key", [("some_id",), ("some_id", "extra_id")])
@pytest.mark.parametrize("tolerance, operation", [(0, negation), (0.5, identity)])
def test_groupby_aggregation_within_with_failures(
    engine, groupby_aggregation_table_incorrect, tolerance, operation, key
):
    skip_if_mssql(engine)
    if is_impala(engine):
        pytest.skip("array_agg does not exist for Impala.")
    req = requirements.WithinRequirement.from_table(
        *groupby_aggregation_table_incorrect
    )
    req.add_groupby_aggregation_constraint(key, "value", 1, tolerance)
    test_result = req[0].test(engine)
    assert operation(test_result.outcome), test_result.failure_message


@pytest.mark.parametrize(
    "data",
    [
        (identity, "col_int", "col_int", None, None, 1.0),
        (
            identity,
            "col_int",
            "col_int",
            Condition(raw_string="col_int >= 3"),
            Condition(raw_string="col_int >= 3"),
            1.0,
        ),
    ],
)
def test_ks_2sample_constraint_perfect_between(engine, int_table1, data):
    """
    Test Kolmogorov-Smirnov for the same column -> p-value should be perfect 1.0.
    """
    (operation, col_1, col_2, condition1, condition2, significance_level) = data
    req = requirements.BetweenRequirement.from_tables(*int_table1, *int_table1)
    req.add_ks_2sample_constraint(
        column1=col_1,
        column2=col_2,
        condition1=condition1,
        condition2=condition2,
        significance_level=significance_level,
    )
    test_result = req[0].test(engine)
    assert operation(test_result.outcome), test_result.failure_message


@pytest.mark.parametrize(
    "condition1, condition2",
    [
        (
            None,
            Condition(raw_string="col_int >= 10"),
        ),
        (
            Condition(raw_string="col_int >= 10"),
            None,
        ),
        (
            Condition(raw_string="col_int >= 10"),
            Condition(raw_string="col_int >= 3"),
        ),
    ],
)
def test_ks_2sample_constraint_perfect_between_different_conditions(
    engine, int_table1, condition1, condition2
):
    """
    Test Kolmogorov-Smirnov for the same column but different conditions.
    As a consequence, since the data is distinct, the tests are expected
    to fail for a very high significance level.
    """
    req = requirements.BetweenRequirement.from_tables(*int_table1, *int_table1)
    req.add_ks_2sample_constraint(
        column1="col_int",
        column2="col_int",
        condition1=condition1,
        condition2=condition2,
        significance_level=1.0,
    )
    test_result = req[0].test(engine)
    assert negation(test_result.outcome), test_result.failure_message


@pytest.mark.parametrize(
    "data",
    [(negation, "col_int", "col_int", 0.05)],
)
def test_ks_2sample_constraint_wrong_between(
    engine, int_table1, int_square_table, data
):
    """
    Test kolmogorov smirnov test for table and square of table -> significance level should be less than default 0.05
    """
    (operation, col_1, col_2, min_p_value) = data
    req = requirements.BetweenRequirement.from_tables(*int_table1, *int_square_table)
    req.add_ks_2sample_constraint(
        column1=col_1, column2=col_2, significance_level=min_p_value
    )
    test_result = req[0].test(engine)
    assert operation(test_result.outcome), test_result.failure_message


@pytest.mark.parametrize(
    "configuration",
    [
        (identity, "value_0_1", "value_0_1", 0.8),  # p-value should be very high
        (
            negation,
            "value_0_1",
            "value_02_1",
            0.05,
        ),  # p-value should be very low, tables are not similar enough
        (
            negation,
            "value_0_1",
            "value_1_1",
            1e-50,
        ),  # test should fail even for very small values
    ],
)
def test_ks_2sample_random(engine, random_normal_table, configuration):

    if is_bigquery(engine) or is_impala(engine):
        pytest.skip("It takes too long to insert the table.")

    (operation, col_1, col_2, min_p_value) = configuration
    req = requirements.BetweenRequirement.from_tables(
        *random_normal_table, *random_normal_table
    )
    req.add_ks_2sample_constraint(
        column1=col_1, column2=col_2, significance_level=min_p_value
    )
    test_result = req[0].test(engine)
    assert operation(test_result.outcome), test_result.failure_message<|MERGE_RESOLUTION|>--- conflicted
+++ resolved
@@ -1681,14 +1681,10 @@
     ],
 )
 def test_uniqueness_within_infer_pk(engine, data, mix_table2_pk):
-<<<<<<< HEAD
     if is_impala(engine):
         pytest.skip("Primary key retrieval currently not implemented for impala.")
-
-=======
     if is_bigquery(engine):
         pytest.skip("No primary key concept in BigQuery")
->>>>>>> 675043a5
     # We purposefully select a non-unique column ["col_date"] to validate
     # that the reference columns are overwritten.
     operation, target_columns, selection_columns = data
