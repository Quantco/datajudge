--- conflicted
+++ resolved
@@ -43,16 +43,10 @@
     return [table.c[column_name] for column_name in column_names]
 
 
-<<<<<<< HEAD
-def apply_patches(engine: sa.engine.Engine):
-    """Apply patches to e.g. specific dialect not implemented by sqlalchemy"""
-=======
 def apply_patches(engine: sa.engine.Engine) -> None:
     """
     Apply patches to e.g. specific dialect not implemented by sqlalchemy
     """
-
->>>>>>> 41101266
     if is_bigquery(engine):
         # Patch for the EXCEPT operator (see BigQuery set operators
         # https://cloud.google.com/bigquery/docs/reference/standard-sql/query-syntax#set_operators)
@@ -942,14 +936,10 @@
     ref: DataReference,
     *,
     aggregate_operator: Callable | None = None,
-<<<<<<< HEAD
-):
-    """Queries the database for the values of the relevant column (as returned by `get_column(...)`).
-=======
 ) -> tuple[Any, list[sa.Select]]:
     """
     Queries the database for the values of the relevant column (as returned by `get_column(...)`).
->>>>>>> 41101266
+
     If an aggregation operation is passed, the results are aggregated accordingly
     and a single scalar value is returned.
     """
@@ -1457,14 +1447,9 @@
     engine: sa.engine.Engine,
     ref1: DataReference,
     ref2: DataReference,
-<<<<<<< HEAD
-):
-    """Run the query for the two-sample Kolmogorov-Smirnov test and return the test statistic d.
-=======
 ) -> tuple[float, list[sa.Select]]:
     """
     Run the query for the two-sample Kolmogorov-Smirnov test and return the test statistic d.
->>>>>>> 41101266
 
     For a raw-sql version of this query, please see this PR:
     https://github.com/Quantco/datajudge/pull/28/
