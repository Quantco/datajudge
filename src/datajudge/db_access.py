--- conflicted
+++ resolved
@@ -913,7 +913,6 @@
     Runs the query for the two-sample Kolmogorov-Smirnov test and returns the test statistic d.
     """
     # For mssql: "tempdb.dbo".table_name -> tempdb.dbo.table_name
-<<<<<<< HEAD
     col1 = ref1.get_column(engine)
     col2 = ref2.get_column(engine)
 
@@ -991,69 +990,6 @@
         d_statistic = connection.execute(final_selection).scalar()
 
     return d_statistic
-=======
-    table1_str = str(ref1.data_source.get_clause(engine)).replace('"', "")
-    col1 = ref1.get_column(engine)
-    table2_str = str(ref2.data_source.get_clause(engine)).replace('"', "")
-    col2 = ref2.get_column(engine)
-
-    # for a more extensive explanation, see:
-    # https://github.com/Quantco/datajudge/pull/28#issuecomment-1165587929
-    ks_query_string = f"""
-        WITH
-        tab1 AS ( -- Step 0: Prepare data source and value column
-            SELECT {col1} as val FROM {table1_str}
-        ),
-        tab2 AS (
-            SELECT {col2} as val FROM {table2_str}
-        ),
-        tab1_cdf AS ( -- Step 1: Calculate the CDF over the value column
-            SELECT val, cume_dist() over (order by val) as cdf
-            FROM tab1
-        ),
-        tab2_cdf AS (
-            SELECT val, cume_dist() over (order by val) as cdf
-            FROM tab2
-        ),
-        tab1_grouped AS ( -- Step 2: Remove unnecessary values, s.t. we have (x, cdf(x)) rows only
-            SELECT val, MAX(cdf) as cdf
-            FROM tab1_cdf
-            GROUP BY val
-        ),
-        tab2_grouped AS (
-            SELECT val, MAX(cdf) as cdf
-            FROM tab2_cdf
-            GROUP BY val
-        ),
-        joined_cdf AS ( -- Step 3: combine the cdfs
-            SELECT coalesce(tab1_grouped.val, tab2_grouped.val) as v, tab1_grouped.cdf as cdf1, tab2_grouped.cdf as cdf2
-            FROM tab1_grouped FULL OUTER JOIN tab2_grouped ON tab1_grouped.val = tab2_grouped.val
-        ),
-        -- Step 4: Create a grouper id based on the value count; this is just a helper for forward-filling
-        grouped_cdf AS (
-            SELECT v,
-                COUNT(cdf1) over (order by v) as _grp1,
-                cdf1,
-                COUNT(cdf2) over (order by v) as _grp2,
-                cdf2
-            FROM joined_cdf
-        ),
-        -- Step 5: Forward-Filling: Select first non-null value per group (defined in the prev. step)
-        filled_cdf AS (
-            SELECT v,
-                first_value(cdf1) over (partition by _grp1 order by v) as cdf1_filled,
-                first_value(cdf2) over (partition by _grp2 order by v) as cdf2_filled
-            FROM grouped_cdf),
-        -- Step 6: Replace NULL values (at the beginning) with 0 to calculate difference
-        replaced_nulls AS (
-            SELECT coalesce(cdf1_filled, 0) as cdf1, coalesce(cdf2_filled, 0) as cdf2
-            FROM filled_cdf)
-        -- Step 7: Calculate final statistic as max. distance
-        SELECT MAX(ABS(cdf1 - cdf2)) FROM replaced_nulls;
-    """
-
-    d_statistic = engine.execute(ks_query_string).scalar()
-    return d_statistic
 
 
 def get_regex_violations(engine, ref, aggregated, regex, n_counterexamples):
@@ -1092,5 +1028,4 @@
                 counterexamples_selection
             ).fetchall()
             counterexamples = [result[0] for result in counterexamples_result]
-    return (n_violations_result, counterexamples), selections
->>>>>>> da059c5f
+    return (n_violations_result, counterexamples), selections