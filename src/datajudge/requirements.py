--- conflicted
+++ resolved
@@ -121,18 +121,13 @@
         ref = DataReference(self.data_source)
         self._constraints.append(column_constraints.ColumnExistence(ref, columns))
 
-<<<<<<< HEAD
-    def add_primary_key_definition_constraint(self, primary_keys: List[str]):
-        """Check that the primary key constraints in the database are exactly equal to the given column names.
-
-        Note that this doesn't actually check that the primary key values are unique across the table.
-        """
-=======
     def add_primary_key_definition_constraint(
         self, primary_keys: List[str], name: str = None
     ):
-        """Primary keys of exactly equal to given column names in the database."""
->>>>>>> c85d583c
+        """Check that the primary key constraints in the database are exactly equal to the given column names.
+
+        Note that this doesn't actually check that the primary key values are unique across the table.
+        """
         ref = DataReference(self.data_source)
         self._constraints.append(
             miscs_constraints.PrimaryKeyDefinition(ref, primary_keys, name=name)
