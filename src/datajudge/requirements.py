--- conflicted
+++ resolved
@@ -2207,7 +2207,6 @@
         ref = DataReference(self.data_source, [column1], condition=condition1)
         ref2 = DataReference(self.data_source2, [column2], condition=condition2)
         self._constraints.append(
-<<<<<<< HEAD
             stats_constraints.KolmogorovSmirnov2Sample(
                 ref,
                 ref2,
@@ -2215,8 +2214,6 @@
                 name=name,
                 cache_size=cache_size,
             )
-=======
-            stats_constraints.KolmogorovSmirnov2Sample(ref, ref2, significance_level)
         )
 
     def add_anderson_darling_2sample_constraint(
@@ -2234,5 +2231,4 @@
         ref2 = DataReference(self.data_source2, [column2], condition=condition2)
         self._constraints.append(
             stats_constraints.AndersonDarling2Sample(ref, ref2, significance_level)
->>>>>>> 8ae60efd
         )