import abc
import warnings
from collections import Counter
from itertools import zip_longest
from math import ceil, floor
from typing import Callable, Collection, Dict, List, Optional, Set, Tuple, Union

import sqlalchemy as sa

from .. import db_access
from ..db_access import DataReference
from ..utils import OutputProcessor, filternull_element, output_processor_limit
from .base import Constraint, OptionalSelections, T, TestResult, ToleranceGetter


def _is_superset(values1: Collection[T], values2: Collection[T]) -> Tuple[bool, Set[T]]:
    """Check whether values1 is a superset of values2."""
    remainder = set(values2) - set(values1)
    return len(remainder) == 0, remainder


def _is_subset(values1: Collection[T], values2: Collection[T]) -> Tuple[bool, Set[T]]:
    """Check whether values1 is a subset of values2."""
    remainder = set(values1) - set(values2)
    return len(remainder) == 0, remainder


def _subset_violation_counts(
    values1: Collection[T], counts: List[int], values2: Collection[T]
) -> Tuple[bool, Dict[Union[T, int], int]]:
    """Count frequencies of elements from values1 not in values2."""
    remainder = {
        value: count
        for (value, count) in zip_longest(values1, counts, fillvalue=-1)
        if value not in values2
    }
    return len(remainder) == 0, remainder


class Uniques(Constraint, abc.ABC):
    """Uniques is an abstract class for comparisons between unique values of a column and a reference.

    The `Uniques` constraint asserts if the values contained in a column of a `DataSource`
    are part of a reference set of expected values - either externally supplied
    through parameter `uniques` or obtained from another `DataSource`.

    Null values in the columns ``columns`` are ignored. To assert the non-existence of them use
    the :meth:`~datajudge.requirements.WithinRequirement.add_null_absence_constraint`` helper method
    for ``WithinRequirement``.
    By default, the null filtering does not trigger if multiple columns are fetched at once.
    It can be configured in more detail by supplying a custom ``filter_func`` function.
    Some exemplary implementations are available as :func:`~datajudge.utils.filternull_element`,
    :func:`~datajudge.utils.filternull_never`, :func:`~datajudge.utils.filternull_element_or_tuple_all`,
    :func:`~datajudge.utils.filternull_element_or_tuple_any`.
    Passing ``None`` as the argument is equivalent to :func:`~datajudge.utils.filternull_element` but triggers a warning.
    The current default of :func:`~datajudge.utils.filternull_element`
    Cause (possibly often unintended) changes in behavior when the users adds a second column
    (filtering no longer can trigger at all).
    The default will be changed to :func:`~datajudge.utils.filternull_element_or_tuple_all` in future versions.
    To silence the warning, set ``filter_func`` explicitly..


    There are two ways to do some post processing of the data obtained from the
    database by providing a function to be executed. In general, no postprocessing
    is needed, but there are some cases where it's the only thing to do. For example,
    with text values that have some structure.

    One is `map_func`, it'll be executed over each obtained 'unique' value. This is a very
    local operation.

    If `map_func` is provided, it'll be executed over each obtained 'unique'
    value.

    The second one is `reduce_func` which will take the whole data retrieved and
    can perform global processing. If it is provided, it gets applied after the function
    given in `map_func` is finished. The output of this function has to be an iterable
    (eager or lazy) of the same type as the type of the values of the column (in their
    Python equivalent).

    Furthermore, the `max_relative_violations` parameter can be used to set a tolerance
    threshold for the proportion of elements in the data that can violate the constraint
    (default: 0).
    Setting this argument is currently not supported for `UniquesEquality`.

    For `UniquesSubset`, by default,
    the number of occurrences affects the computed fraction of violations.
    To disable this weighting, set `compare_distinct=True`.
    This argument does not have an effect on the test results for other `Uniques` constraints,
    or if `max_relative_violations` is 0.

    By default, the assertion messages make use of sets,
    thus, they may differ from run to run despite the exact same situation being present,
    and can have an arbitrary length.
    To enforce a reproducible, limited output via (e.g.) sorting and slicing,
    set `output_processors` to a callable or a list of callables. By default, only the first 100 elements are displayed (:func:`~datajudge.utils.output_processor_limit`).

    Each callable takes in two collections, and returns modified (e.g. sorted) versions of them.
    In most cases, the second argument is simply None,
    but for `UniquesSubset` it is the counts of each of the elements.
    The suggested functions are :func:`~datajudge.utils.output_processor_sort` and :func:`~datajudge.utils.output_processor_limit`
    - see their respective docstrings for details.

    One use is of this constraint is to test for consistency in columns with expected
    categorical values.
    """

    def __init__(
        self,
        ref: DataReference,
        name: Optional[str] = None,
<<<<<<< HEAD
        lru_cache_maxsize=None,
=======
>>>>>>> a935d64b
        output_processors: Optional[
            Union[OutputProcessor, List[OutputProcessor]]
        ] = output_processor_limit,
        *,
        ref2: Optional[DataReference] = None,
<<<<<<< HEAD
        uniques: Collection = None,
        filter_func: Callable[[List[T]], List[T]] = None,
        map_func: Callable[[T], T] = None,
        reduce_func: Callable[[Collection], Collection] = None,
=======
        uniques: Optional[Collection] = None,
        filter_func: Optional[Callable[[List[T]], List[T]]] = None,
        map_func: Optional[Callable[[T], T]] = None,
        reduce_func: Optional[Callable[[Collection], Collection]] = None,
>>>>>>> a935d64b
        max_relative_violations=0,
        compare_distinct=False,
    ):
        ref_value: Optional[Tuple[Collection, List]]
        ref_value = (uniques, []) if uniques else None
        super().__init__(
            ref,
            ref2=ref2,
            ref_value=ref_value,
            name=name,
<<<<<<< HEAD
            lru_cache_maxsize=lru_cache_maxsize,
=======
>>>>>>> a935d64b
            output_processors=output_processors,
        )

        if filter_func is None:
            warnings.warn("Using deprecated default null filter function.")
            filter_func = filternull_element

        self.filter_func = filter_func
        self.local_func = map_func
        self.global_func = reduce_func
        self.max_relative_violations = max_relative_violations
        self.compare_distinct = compare_distinct

    def retrieve(
        self, engine: sa.engine.Engine, ref: DataReference
    ) -> Tuple[Tuple[List[T], List[int]], OptionalSelections]:
        uniques, selection = db_access.get_uniques(engine, ref)
        values = list(uniques.keys())
        values = self.filter_func(values)
        counts = [uniques[value] for value in values]
        if self.local_func:
            values = list(map(self.local_func, values))
        if self.global_func:
            values = list(self.global_func(values))
            if not isinstance(values, Collection):
                raise ValueError(
                    "The return value from `reduce_func` is not a Collection."
                )
        return (values, counts), selection


class UniquesEquality(Uniques):
<<<<<<< HEAD
    def __init__(
        self, args, name: Optional[str] = None, lru_cache_maxsize=None, **kwargs
    ):
=======
    def __init__(self, args, name: Optional[str] = None, **kwargs):
>>>>>>> a935d64b
        if kwargs.get("max_relative_violations"):
            raise RuntimeError(
                "max_relative_violations is not supported for UniquesEquality."
            )
        if kwargs.get("compare_distinct"):
            raise RuntimeError("compare_distinct is not supported for UniquesEquality.")
        super().__init__(args, name=name, **kwargs)

    def compare(
        self,
        factual: Tuple[List[T], List[int]],
        target: Tuple[Collection[T], List[int]],
    ) -> Tuple[bool, Optional[str]]:
        factual_values_list, _ = factual
        factual_values = set(factual_values_list)
        target_values_list, _ = target
        target_values = set(target_values_list)
        is_subset, excess_values = _is_subset(factual_values, target_values)
        is_superset, lacking_values = _is_superset(factual_values, target_values)
        if not is_subset and not is_superset:
            assertion_text = (
                f"{self.ref} doesn't have the element(s) "
                f"'{self.apply_output_formatting(lacking_values)}' and has the excess element(s) "
                f"'{self.apply_output_formatting(excess_values)}' when compared with the reference values. "
                f"{self.condition_string}"
            )
            return False, assertion_text
        if not is_subset:
            assertion_text = (
                f"{self.ref} has the excess element(s) "
                f"'{self.apply_output_formatting(excess_values)}' when compared with the reference values. "
                f"{self.condition_string}"
            )
            return False, assertion_text
        if not is_superset:
            assertion_text = (
                f"{self.ref} doesn't have the element(s) "
                f"'{self.apply_output_formatting(lacking_values)}' when compared with the reference values. "
                f"{self.condition_string}"
            )
            return False, assertion_text
        return True, None


class UniquesSubset(Uniques):
    def compare(
        self,
        factual: Tuple[List[T], List[int]],
        target: Tuple[Collection[T], List[int]],
    ) -> Tuple[bool, Optional[str]]:
        factual_values, factual_counts = factual
        target_values, _ = target

        is_subset, remainder = _subset_violation_counts(
            factual_values, factual_counts, target_values
        )
        if not self.compare_distinct:
            n_rows = sum(factual_counts)
            n_violations = sum(remainder.values())
        else:
            n_rows = len(factual_values)
            n_violations = len(remainder)

        if (
            n_rows > 0
            and (relative_violations := (n_violations / n_rows))
            > self.max_relative_violations
        ):
            output_elemes, output_counts = list(remainder.keys()), list(
                remainder.values()
            )
            if self.output_processors is not None:
                for output_processor in self.output_processors:
                    output_elemes, output_counts = output_processor(
                        output_elemes, output_counts
                    )

            assertion_text = (
                f"{self.ref} has a fraction of {relative_violations} > "
                f"{self.max_relative_violations} {'DISTINCT ' if self.compare_distinct else ''}values ({n_violations} / {n_rows}) not being an element of "
                f"'{self.apply_output_formatting(set(target_values))}'. It has excess elements "
                f"'{output_elemes}' "
                f"with counts {output_counts}."
                f"{self.condition_string}"
            )
            return False, assertion_text
        return True, None


class UniquesSuperset(Uniques):
<<<<<<< HEAD
    def __init__(
        self, args, name: Optional[str] = None, lru_cache_maxsize=None, **kwargs
    ):
=======
    def __init__(self, args, name: Optional[str] = None, **kwargs):
>>>>>>> a935d64b
        if kwargs.get("compare_distinct"):
            raise RuntimeError("compare_distinct is not supported for UniquesSuperset.")
        super().__init__(args, name=name, **kwargs)

    def compare(
        self,
        factual: Tuple[List[T], List[int]],
        target: Tuple[Collection[T], List[int]],
    ) -> Tuple[bool, Optional[str]]:
        factual_values, _ = factual
        target_values, _ = target
        is_superset, remainder = _is_superset(factual_values, target_values)
        if (
            len(factual_values) > 0
            and (
                relative_violations := (
                    (n_violations := (len(remainder))) / (n_rows := len(target_values))
                )
            )
            > self.max_relative_violations
        ):
            assertion_text = (
                f"{self.ref} has a fraction of "
                f"{relative_violations} > {self.max_relative_violations} ({n_violations} / {n_rows}) "
                f"lacking unique values of '{self.apply_output_formatting(set(target_values))}'. It "
                f"doesn't have the unique value(s) '{self.apply_output_formatting(list(remainder))}'."
                f"{self.condition_string}"
            )
            return False, assertion_text
        return True, None


class NUniques(Constraint, abc.ABC):
    def __init__(
        self,
        ref: DataReference,
        *,
        ref2: Optional[DataReference] = None,
<<<<<<< HEAD
        n_uniques: int = None,
        name: Optional[str] = None,
        lru_cache_maxsize=None,
=======
        n_uniques: Optional[int] = None,
        name: Optional[str] = None,
>>>>>>> a935d64b
    ):
        super().__init__(
            ref,
            ref2=ref2,
            ref_value=n_uniques,
            name=name,
            lru_cache_maxsize=lru_cache_maxsize,
        )

    def retrieve(
        self, engine: sa.engine.Engine, ref: DataReference
    ) -> Tuple[int, OptionalSelections]:
        return db_access.get_unique_count(engine, ref)


class NUniquesEquality(NUniques):
    def compare(
        self, n_uniques_factual: int, n_uniques_target: int
    ) -> Tuple[bool, Optional[str]]:
        result = n_uniques_factual == n_uniques_target
        assertion_text = (
            f"{self.ref} has {n_uniques_factual} "
            f"unique(s) instead of {self.target_prefix}"
            f"{n_uniques_target}. "
            f"{self.condition_string}"
        )
        return result, assertion_text


class NUniquesMaxLoss(NUniques):
    def __init__(
        self,
        ref: DataReference,
        ref2: DataReference,
        max_relative_loss_getter: ToleranceGetter,
        name: Optional[str] = None,
<<<<<<< HEAD
        lru_cache_maxsize=None,
=======
>>>>>>> a935d64b
    ):
        super().__init__(ref, ref2=ref2, name=name, lru_cache_maxsize=lru_cache_maxsize)
        self.max_relative_loss_getter = max_relative_loss_getter

    def compare(
        self, n_uniques_factual: int, n_uniques_target: int
    ) -> Tuple[bool, Optional[str]]:
        if n_uniques_target == 0 or n_uniques_factual > n_uniques_target:
            return True, None
        relative_loss = (n_uniques_target - n_uniques_factual) / n_uniques_target
        assertion_text = (
            f"{self.ref} has lost {relative_loss} "
            f"of #uniques of table {self.ref2}. It "
            f"was only allowed to decrease "
            f"{self.max_relative_loss}. "
            f"{self.condition_string}"
        )
        result = relative_loss <= self.max_relative_loss
        return result, assertion_text
        return TestResult(result, assertion_text)

    def test(self, engine: sa.engine.Engine) -> TestResult:
        self.max_relative_loss = self.max_relative_loss_getter(engine)
        return super().test(engine)


class NUniquesMaxGain(NUniques):
    def __init__(
        self,
        ref: DataReference,
        ref2: DataReference,
        max_relative_gain_getter: ToleranceGetter,
        name: Optional[str] = None,
<<<<<<< HEAD
        lru_cache_maxsize=None,
=======
>>>>>>> a935d64b
    ):
        super().__init__(ref, ref2=ref2, name=name, lru_cache_maxsize=lru_cache_maxsize)
        self.max_relative_gain_getter = max_relative_gain_getter

    def compare(
        self, n_uniques_factual: int, n_uniques_target: int
    ) -> Tuple[bool, Optional[str]]:
        if n_uniques_target == 0:
            return False, "Target table empty."
        if n_uniques_factual < n_uniques_target:
            return True, None
        relative_gain = (n_uniques_factual - n_uniques_target) / n_uniques_target
        assertion_text = (
            f"{self.ref} has {relative_gain} of "
            f"#uniques of {self.ref2}. It was only "
            f"allowed to increase {self.max_relative_gain} . "
            f"{self.condition_string}"
        )
        result = relative_gain <= self.max_relative_gain
        return result, assertion_text

    def test(self, engine: sa.engine.Engine) -> TestResult:
        self.max_relative_gain = self.max_relative_gain_getter(engine)
        return super().test(engine)


class CategoricalBoundConstraint(Constraint):
    """
    `CategoricalBoundConstraint` is a constraint class that checks if the share of specific values
    in a column falls within predefined bounds. It compares the actual distribution of values in a
    `DataSource` column with a target distribution, supplied as a dictionary.

    Example use cases include testing for consistency in columns with expected categorical values
    or ensuring that the distribution of values in a column adheres to a certain criterion.

    Parameters
    ----------
    ref : DataReference
        A reference to the column in the data source.
    distribution : Dict[T, Tuple[float, float]]
        A dictionary with unique values as keys and tuples of minimum and maximum allowed shares as values.
    default_bounds : Tuple[float, float], optional, default=(0, 0)
        A tuple specifying the minimum and maximum bounds for values not explicitly outlined in the target
        distribution dictionary.
    name : Optional[str], default=None
        An optional name for the constraint.
    max_relative_violations : float, optional, default=0
        A tolerance threshold (0 to 1) for the proportion of elements in the data that can violate the
        bound constraints without triggering the constraint violation.
    """

    def __init__(
        self,
        ref: DataReference,
        distribution: Dict[T, Tuple[float, float]],
        default_bounds: Tuple[float, float] = (0, 0),
        name: Optional[str] = None,
        lru_cache_maxsize=None,
        max_relative_violations: float = 0,
        **kwargs,
    ):
        self.default_bounds = default_bounds
        self.max_relative_violations = max_relative_violations
        super().__init__(
            ref,
            ref_value=distribution,
            name=name,
            lru_cache_maxsize=lru_cache_maxsize,
            **kwargs,
        )

    def retrieve(
        self, engine: sa.engine.Engine, ref: DataReference
    ) -> Tuple[Counter, OptionalSelections]:
        return db_access.get_uniques(engine, ref)

    def compare(
        self,
        factual: Counter,
        target: Dict[T, Tuple[float, float]],
    ) -> Tuple[bool, Optional[str]]:
        # TODO: use .total() of Counter as soon as we can assume Python 3.10
        total = sum(factual.values())
        all_variants = factual.keys() | target.keys()
        min_counts = Counter(
            {k: target.get(k, self.default_bounds)[0] * total for k in all_variants}
        )
        max_counts = Counter(
            {k: target.get(k, self.default_bounds)[1] * total for k in all_variants}
        )

        violations = (factual - max_counts) + (min_counts - factual)

        if (
            # TODO: use .total() of Counter as soon as we can assume Python 3.10
            relative_violations := (sum(violations.values()) / total)
        ) > self.max_relative_violations:
            assertion_text = (
                f"{self.ref} has {relative_violations * 100}% > "
                f"{self.max_relative_violations * 100}% of element(s) violating the bound constraints:\n"
            )

            for variant in violations:
                actual_share = factual[variant] / total
                target_share = target.get(variant, self.default_bounds)
                min_required = min_counts[variant]
                max_required = max_counts[variant]

                assertion_text += (
                    f"'{variant}' with a share of {actual_share * 100}% "
                    f"({factual[variant]} out of {total}) "
                    f"while a share between {target_share[0] * 100}% ({ceil(min_required)}) "
                    f"and {target_share[1] * 100}% ({floor(max_required)}) "
                    f"is required\n"
                )

            assertion_text += f"{self.condition_string}"
            return False, assertion_text
        return True, None<|MERGE_RESOLUTION|>--- conflicted
+++ resolved
@@ -59,6 +59,21 @@
     The default will be changed to :func:`~datajudge.utils.filternull_element_or_tuple_all` in future versions.
     To silence the warning, set ``filter_func`` explicitly..
 
+    Null values in the columns ``columns`` are ignored. To assert the non-existence of them use
+    the :meth:`~datajudge.requirements.WithinRequirement.add_null_absence_constraint`` helper method
+    for ``WithinRequirement``.
+    By default, the null filtering does not trigger if multiple columns are fetched at once.
+    It can be configured in more detail by supplying a custom ``filter_func`` function.
+    Some exemplary implementations are available as :func:`~datajudge.utils.filternull_element`,
+    :func:`~datajudge.utils.filternull_never`, :func:`~datajudge.utils.filternull_element_or_tuple_all`,
+    :func:`~datajudge.utils.filternull_element_or_tuple_any`.
+    Passing ``None`` as the argument is equivalent to :func:`~datajudge.utils.filternull_element` but triggers a warning.
+    The current default of :func:`~datajudge.utils.filternull_element`
+    Cause (possibly often unintended) changes in behavior when the users adds a second column
+    (filtering no longer can trigger at all).
+    The default will be changed to :func:`~datajudge.utils.filternull_element_or_tuple_all` in future versions.
+    To silence the warning, set ``filter_func`` explicitly..
+
 
     There are two ways to do some post processing of the data obtained from the
     database by providing a function to be executed. In general, no postprocessing
@@ -100,6 +115,29 @@
     The suggested functions are :func:`~datajudge.utils.output_processor_sort` and :func:`~datajudge.utils.output_processor_limit`
     - see their respective docstrings for details.
 
+    Furthermore, the `max_relative_violations` parameter can be used to set a tolerance
+    threshold for the proportion of elements in the data that can violate the constraint
+    (default: 0).
+    Setting this argument is currently not supported for `UniquesEquality`.
+
+    For `UniquesSubset`, by default,
+    the number of occurrences affects the computed fraction of violations.
+    To disable this weighting, set `compare_distinct=True`.
+    This argument does not have an effect on the test results for other `Uniques` constraints,
+    or if `max_relative_violations` is 0.
+
+    By default, the assertion messages make use of sets,
+    thus, they may differ from run to run despite the exact same situation being present,
+    and can have an arbitrary length.
+    To enforce a reproducible, limited output via (e.g.) sorting and slicing,
+    set `output_processors` to a callable or a list of callables. By default, only the first 100 elements are displayed (:func:`~datajudge.utils.output_processor_limit`).
+
+    Each callable takes in two collections, and returns modified (e.g. sorted) versions of them.
+    In most cases, the second argument is simply None,
+    but for `UniquesSubset` it is the counts of each of the elements.
+    The suggested functions are :func:`~datajudge.utils.output_processor_sort` and :func:`~datajudge.utils.output_processor_limit`
+    - see their respective docstrings for details.
+
     One use is of this constraint is to test for consistency in columns with expected
     categorical values.
     """
@@ -108,26 +146,16 @@
         self,
         ref: DataReference,
         name: Optional[str] = None,
-<<<<<<< HEAD
         lru_cache_maxsize=None,
-=======
->>>>>>> a935d64b
         output_processors: Optional[
             Union[OutputProcessor, List[OutputProcessor]]
         ] = output_processor_limit,
         *,
         ref2: Optional[DataReference] = None,
-<<<<<<< HEAD
-        uniques: Collection = None,
-        filter_func: Callable[[List[T]], List[T]] = None,
-        map_func: Callable[[T], T] = None,
-        reduce_func: Callable[[Collection], Collection] = None,
-=======
         uniques: Optional[Collection] = None,
         filter_func: Optional[Callable[[List[T]], List[T]]] = None,
         map_func: Optional[Callable[[T], T]] = None,
         reduce_func: Optional[Callable[[Collection], Collection]] = None,
->>>>>>> a935d64b
         max_relative_violations=0,
         compare_distinct=False,
     ):
@@ -138,10 +166,7 @@
             ref2=ref2,
             ref_value=ref_value,
             name=name,
-<<<<<<< HEAD
             lru_cache_maxsize=lru_cache_maxsize,
-=======
->>>>>>> a935d64b
             output_processors=output_processors,
         )
 
@@ -154,12 +179,14 @@
         self.global_func = reduce_func
         self.max_relative_violations = max_relative_violations
         self.compare_distinct = compare_distinct
+        self.compare_distinct = compare_distinct
 
     def retrieve(
         self, engine: sa.engine.Engine, ref: DataReference
     ) -> Tuple[Tuple[List[T], List[int]], OptionalSelections]:
         uniques, selection = db_access.get_uniques(engine, ref)
         values = list(uniques.keys())
+        values = self.filter_func(values)
         values = self.filter_func(values)
         counts = [uniques[value] for value in values]
         if self.local_func:
@@ -174,14 +201,15 @@
 
 
 class UniquesEquality(Uniques):
-<<<<<<< HEAD
     def __init__(
         self, args, name: Optional[str] = None, lru_cache_maxsize=None, **kwargs
     ):
-=======
-    def __init__(self, args, name: Optional[str] = None, **kwargs):
->>>>>>> a935d64b
         if kwargs.get("max_relative_violations"):
+            raise RuntimeError(
+                "max_relative_violations is not supported for UniquesEquality."
+            )
+        if kwargs.get("compare_distinct"):
+            raise RuntimeError("compare_distinct is not supported for UniquesEquality.")
             raise RuntimeError(
                 "max_relative_violations is not supported for UniquesEquality."
             )
@@ -258,6 +286,15 @@
                         output_elemes, output_counts
                     )
 
+            output_elemes, output_counts = list(remainder.keys()), list(
+                remainder.values()
+            )
+            if self.output_processors is not None:
+                for output_processor in self.output_processors:
+                    output_elemes, output_counts = output_processor(
+                        output_elemes, output_counts
+                    )
+
             assertion_text = (
                 f"{self.ref} has a fraction of {relative_violations} > "
                 f"{self.max_relative_violations} {'DISTINCT ' if self.compare_distinct else ''}values ({n_violations} / {n_rows}) not being an element of "
@@ -271,13 +308,9 @@
 
 
 class UniquesSuperset(Uniques):
-<<<<<<< HEAD
     def __init__(
         self, args, name: Optional[str] = None, lru_cache_maxsize=None, **kwargs
     ):
-=======
-    def __init__(self, args, name: Optional[str] = None, **kwargs):
->>>>>>> a935d64b
         if kwargs.get("compare_distinct"):
             raise RuntimeError("compare_distinct is not supported for UniquesSuperset.")
         super().__init__(args, name=name, **kwargs)
@@ -316,14 +349,9 @@
         ref: DataReference,
         *,
         ref2: Optional[DataReference] = None,
-<<<<<<< HEAD
-        n_uniques: int = None,
+        n_uniques: Optional[int] = None,
         name: Optional[str] = None,
         lru_cache_maxsize=None,
-=======
-        n_uniques: Optional[int] = None,
-        name: Optional[str] = None,
->>>>>>> a935d64b
     ):
         super().__init__(
             ref,
@@ -360,10 +388,7 @@
         ref2: DataReference,
         max_relative_loss_getter: ToleranceGetter,
         name: Optional[str] = None,
-<<<<<<< HEAD
         lru_cache_maxsize=None,
-=======
->>>>>>> a935d64b
     ):
         super().__init__(ref, ref2=ref2, name=name, lru_cache_maxsize=lru_cache_maxsize)
         self.max_relative_loss_getter = max_relative_loss_getter
@@ -397,10 +422,7 @@
         ref2: DataReference,
         max_relative_gain_getter: ToleranceGetter,
         name: Optional[str] = None,
-<<<<<<< HEAD
         lru_cache_maxsize=None,
-=======
->>>>>>> a935d64b
     ):
         super().__init__(ref, ref2=ref2, name=name, lru_cache_maxsize=lru_cache_maxsize)
         self.max_relative_gain_getter = max_relative_gain_getter
