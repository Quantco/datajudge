--- conflicted
+++ resolved
@@ -121,21 +121,13 @@
         self,
         ref: DataReference,
         *,
-<<<<<<< HEAD
-        ref2=None,
-        ref_value: Any = None,
-=======
         ref2: Optional[DataReference] = None,
         ref_value: Optional[Any] = None,
->>>>>>> a935d64b
         name: Optional[str] = None,
         output_processors: Optional[
             Union[OutputProcessor, List[OutputProcessor]]
         ] = output_processor_limit,
-<<<<<<< HEAD
         lru_cache_maxsize=None,
-=======
->>>>>>> a935d64b
     ):
         self._check_if_valid_between_or_within(ref2, ref_value)
         self.ref = ref
@@ -153,7 +145,6 @@
             output_processors = [output_processors]
         self.output_processors = output_processors
 
-<<<<<<< HEAD
         self.lru_cache_maxsize = lru_cache_maxsize
         self._setup_caching()
 
@@ -164,8 +155,6 @@
         self.get_factual_value = lru_cache(self.lru_cache_maxsize)(self.get_factual_value)  # type: ignore[method-assign]
         self.get_target_value = lru_cache(self.lru_cache_maxsize)(self.get_target_value)  # type: ignore[method-assign]
 
-=======
->>>>>>> a935d64b
     def _check_if_valid_between_or_within(
         self, ref2: Optional[DataReference], ref_value: Optional[Any]
     ):
