from __future__ import annotations

from typing import Collection, Protocol


def _fmt_diff_part(s, d):
    return f"[numDiff]{s[d:]}[/numDiff]" if d < len(s) else ""


def format_difference(
<<<<<<< HEAD
    n1: Union[float, int], n2: Union[float, int], decimal_separator: bool = True
) -> Tuple[str, str]:
    """Given two numbers, n1 and n2, return a tuple of two strings,
=======
    n1: float | int, n2: float | int, decimal_separator: bool = True
) -> tuple[str, str]:
    """
    Given two numbers, n1 and n2, return a tuple of two strings,
>>>>>>> 41101266
    each representing one of the input numbers with the differing part highlighted.
    Highlighting is done using BBCode-like tags, which are replaced by the formatter.

    Examples:
        123, 123.0
        -> 123, 123[numDiff].0[/numDiff]
        122593859432, 122593859432347
        -> 122593859432, 122593859432[numDiff]347[/numDiff]

    Args:
    - n1: The first number to compare.
    - n2: The second number to compare.
    - decimal_separator: Whether to separate the decimal part of the numbers with commas.

    Returns:
    - A tuple of two strings, each representing one of the input numbers with the differing part highlighted.
    """
    if decimal_separator:
        s1, s2 = f"{n1:,}", f"{n2:,}"
    else:
        s1, s2 = str(n1), str(n2)

    min_len = min(len(s1), len(s2))
    diff_idx = next(
        (i for i in range(min_len) if s1[i] != s2[i]),
        min_len,
    )

    return (
        f"{s1[:diff_idx]}{_fmt_diff_part(s1, diff_idx)}",
        f"{s2[:diff_idx]}{_fmt_diff_part(s2, diff_idx)}",
    )


class OutputProcessor(Protocol):
    def __call__(  # noqa: E704
        self,
        collection: Collection,
        counts: Collection | None = None,
    ) -> Collection: ...


def output_processor_sort(
<<<<<<< HEAD
    collection: Collection, counts: Optional[Collection] = None
) -> Tuple[Collection, Optional[Collection]]:
    """Sorts a collection of tuple elements in descending order of their counts,
=======
    collection: Collection, counts: Collection | None = None
) -> tuple[Collection, Collection | None]:
    """
    Sorts a collection of tuple elements in descending order of their counts,
>>>>>>> 41101266
    and for ties, makes use of the ascending order of the elements themselves.

    If the first element is not instanceof tuple,
    each element will be transparently packaged into a 1-tuple for processing;
    this process is not visible to the caller.

    Handles ``None`` values as described in ``sort_tuple_none_aware``.
    """
    collection = list(collection)
    if not isinstance(collection[0], tuple):
        # package into a 1 tuple and pass into the method again
        packaged_list = [(elem,) for elem in collection]
        res_main, res_counts = output_processor_sort(packaged_list, counts)
        return [elem[0] for elem in res_main], res_counts

    if counts is None:
        return sort_tuple_none_aware(collection), counts

    if len(collection) != len(counts):
        raise ValueError("collection and counts must have the same length")

    if len(collection) <= 1:
        return collection, counts  # empty or 1 element lists are always sorted

    lst = sort_tuple_none_aware(
        [(-count, *elem) for count, elem in zip(counts, collection)]
    )
    return [elem[1:] for elem in lst], [-elem[0] for elem in lst]


def output_processor_limit(
<<<<<<< HEAD
    collection: Collection, counts: Optional[Collection] = None, limit: int = 100
) -> Tuple[Collection, Optional[Collection]]:
    """Limits the collection to the first ``limit`` elements.
=======
    collection: Collection, counts: Collection | None = None, limit: int = 100
) -> tuple[Collection, Collection | None]:
    """
    Limits the collection to the first ``limit`` elements.
>>>>>>> 41101266
    If the list was shortened,
    will add a ``limit+1``-th string element,
    informing the user of the truncation.
    The default limit of ``100`` can be adjusted using ``functools.partial``
    """
    collection = list(collection)

    ret_collection = collection[:limit]
    ret_counts = None if counts is None else list(counts)[:limit]
    if len(collection) > limit:
        ret_collection.append(
            f"<SHORTENED OUTPUT, displaying the first {limit} / {len(collection)} elements above>"
        )
        if ret_counts is not None:
            ret_counts.append(
                f"<SHORTENED OUTPUT, displaying the first {limit} / {len(collection)} counts above>"
            )

    return ret_collection, ret_counts


def filternull_element(values: list) -> list:
    return [value for value in values if value is not None]


def filternull_never(values: list) -> list:
    return values


def filternull_element_or_tuple_all(values: list) -> list:
    return [
        value
        for value in values
        if value is not None
        and not (isinstance(value, tuple) and all(x is None for x in value))
    ]


def filternull_element_or_tuple_any(values: list) -> list:
    return [
        value
        for value in values
        if value is not None
        and not (isinstance(value, tuple) and any(x is None for x in value))
    ]


def sort_tuple_none_aware(
<<<<<<< HEAD
    collection: Collection[Tuple], ascending=True
) -> Collection[Tuple]:
    """Stable sort of a collection of tuples.
=======
    collection: Collection[tuple], ascending=True
) -> Collection[tuple]:
    """
    Stable sort of a collection of tuples.
>>>>>>> 41101266
    Each tuple in the collection must have the same length,
    since they are treated as rows in a table,
    with ``elem[0]`` being the first column,
    ``elem[1]`` the second, etc. for each ``elem`` in ``collection``.
    For sorting, ``None`` is considered the same as the default value of the respective column's type.

    ints and floats ``int()`` and ``float()`` yield ``0`` and ``0.0`` respectively; for strings, ``str()`` yields ``''``.
    The constructor is determined by calling ``type`` on the first non-``None`` element of the respective column.

    Validates that all elements in collection are tuples and that all tuples have the same length.
    """
    lst = list(collection)

    if len(lst) <= 1:
        return lst  # empty or 1 element lists are always sorted

    if not all(isinstance(elem, tuple) and len(elem) == len(lst[0]) for elem in lst):
        raise ValueError("all elements must be tuples and have the same length")

    dtypes_each_tupleelement: list[type | None] = [None] * len(lst[0])
    for dtypeidx in range(len(dtypes_each_tupleelement)):
        for elem in lst:
            if elem[dtypeidx] is not None:
                dtypes_each_tupleelement[dtypeidx] = type(elem[dtypeidx])
                break
        else:
            # if all entries are None, just use a constant int() == 0
            dtypes_each_tupleelement[dtypeidx] = int

    def replace_None_with_default(elem):  # noqa: N802
        return tuple(
            ((dtype() if dtype else None) if subelem is None else subelem)
            for dtype, subelem in zip(dtypes_each_tupleelement, elem)
        )

    return sorted(
        lst, key=lambda elem: replace_None_with_default(elem), reverse=not ascending
    )<|MERGE_RESOLUTION|>--- conflicted
+++ resolved
@@ -8,16 +8,10 @@
 
 
 def format_difference(
-<<<<<<< HEAD
-    n1: Union[float, int], n2: Union[float, int], decimal_separator: bool = True
-) -> Tuple[str, str]:
-    """Given two numbers, n1 and n2, return a tuple of two strings,
-=======
     n1: float | int, n2: float | int, decimal_separator: bool = True
 ) -> tuple[str, str]:
     """
     Given two numbers, n1 and n2, return a tuple of two strings,
->>>>>>> 41101266
     each representing one of the input numbers with the differing part highlighted.
     Highlighting is done using BBCode-like tags, which are replaced by the formatter.
 
@@ -61,16 +55,10 @@
 
 
 def output_processor_sort(
-<<<<<<< HEAD
-    collection: Collection, counts: Optional[Collection] = None
-) -> Tuple[Collection, Optional[Collection]]:
-    """Sorts a collection of tuple elements in descending order of their counts,
-=======
     collection: Collection, counts: Collection | None = None
 ) -> tuple[Collection, Collection | None]:
     """
     Sorts a collection of tuple elements in descending order of their counts,
->>>>>>> 41101266
     and for ties, makes use of the ascending order of the elements themselves.
 
     If the first element is not instanceof tuple,
@@ -102,16 +90,10 @@
 
 
 def output_processor_limit(
-<<<<<<< HEAD
-    collection: Collection, counts: Optional[Collection] = None, limit: int = 100
-) -> Tuple[Collection, Optional[Collection]]:
-    """Limits the collection to the first ``limit`` elements.
-=======
     collection: Collection, counts: Collection | None = None, limit: int = 100
 ) -> tuple[Collection, Collection | None]:
     """
     Limits the collection to the first ``limit`` elements.
->>>>>>> 41101266
     If the list was shortened,
     will add a ``limit+1``-th string element,
     informing the user of the truncation.
@@ -160,16 +142,11 @@
 
 
 def sort_tuple_none_aware(
-<<<<<<< HEAD
-    collection: Collection[Tuple], ascending=True
-) -> Collection[Tuple]:
-    """Stable sort of a collection of tuples.
-=======
     collection: Collection[tuple], ascending=True
 ) -> Collection[tuple]:
     """
     Stable sort of a collection of tuples.
->>>>>>> 41101266
+
     Each tuple in the collection must have the same length,
     since they are treated as rows in a table,
     with ``elem[0]`` being the first column,
