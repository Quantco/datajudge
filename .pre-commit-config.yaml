repos:
  - repo: https://github.com/Quantco/pre-commit-mirrors-black
    rev: 22.10.0
    hooks:
      - id: black-conda
        args:
          - --safe
          - --target-version=py38
  - repo: https://github.com/Quantco/pre-commit-mirrors-flake8
<<<<<<< HEAD
    rev: 5.0.4
=======
    rev: 6.0.0
>>>>>>> 7298a4db
    hooks:
      - id: flake8-conda
  - repo: https://github.com/Quantco/pre-commit-mirrors-isort
    rev: 5.10.1
    hooks:
      - id: isort-conda
        additional_dependencies: [-c, conda-forge, toml=0.10.2]
  - repo: https://github.com/Quantco/pre-commit-mirrors-mypy
<<<<<<< HEAD
    rev: "0.982"
=======
    rev: "0.991"
>>>>>>> 7298a4db
    hooks:
      - id: mypy-conda
        additional_dependencies: [-c, conda-forge, types-setuptools]
  - repo: https://github.com/Quantco/pre-commit-mirrors-pyupgrade
<<<<<<< HEAD
    rev: 3.2.0
=======
    rev: 3.2.3
>>>>>>> 7298a4db
    hooks:
      - id: pyupgrade-conda
        args:
          - --py38-plus<|MERGE_RESOLUTION|>--- conflicted
+++ resolved
@@ -7,11 +7,7 @@
           - --safe
           - --target-version=py38
   - repo: https://github.com/Quantco/pre-commit-mirrors-flake8
-<<<<<<< HEAD
-    rev: 5.0.4
-=======
     rev: 6.0.0
->>>>>>> 7298a4db
     hooks:
       - id: flake8-conda
   - repo: https://github.com/Quantco/pre-commit-mirrors-isort
@@ -20,20 +16,12 @@
       - id: isort-conda
         additional_dependencies: [-c, conda-forge, toml=0.10.2]
   - repo: https://github.com/Quantco/pre-commit-mirrors-mypy
-<<<<<<< HEAD
-    rev: "0.982"
-=======
     rev: "0.991"
->>>>>>> 7298a4db
     hooks:
       - id: mypy-conda
         additional_dependencies: [-c, conda-forge, types-setuptools]
   - repo: https://github.com/Quantco/pre-commit-mirrors-pyupgrade
-<<<<<<< HEAD
-    rev: 3.2.0
-=======
     rev: 3.2.3
->>>>>>> 7298a4db
     hooks:
       - id: pyupgrade-conda
         args:
