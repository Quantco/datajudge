--- conflicted
+++ resolved
@@ -1,39 +1,5 @@
 exclude: ^\.pixi
 repos:
-<<<<<<< HEAD
-  - repo: https://github.com/Quantco/pre-commit-mirrors-black
-    rev: 24.4.2
-    hooks:
-      - id: black-conda
-        args:
-          - --safe
-          - --target-version=py38
-  - repo: https://github.com/Quantco/pre-commit-mirrors-flake8
-    rev: 7.0.0
-    hooks:
-      - id: flake8-conda
-  - repo: https://github.com/Quantco/pre-commit-mirrors-isort
-    rev: 5.13.2
-    hooks:
-      - id: isort-conda
-        additional_dependencies: [-c, conda-forge, toml=0.10.2]
-  - repo: https://github.com/Quantco/pre-commit-mirrors-mypy
-    rev: "1.10.0"
-    hooks:
-      - id: mypy-conda
-        additional_dependencies: [-c, conda-forge, types-setuptools]
-  - repo: https://github.com/Quantco/pre-commit-mirrors-pyupgrade
-    rev: 3.15.2
-    hooks:
-      - id: pyupgrade-conda
-        args:
-          - --py38-plus
-  - repo: https://github.com/Quantco/pre-commit-mirrors-typos
-    rev: 1.21.0
-    hooks:
-      - id: typos-conda
-        exclude: "\\.csv$"
-=======
   - repo: local
     hooks:
       # ensure pixi environments are up to date
@@ -78,5 +44,4 @@
         name: taplo
         entry: pixi run -e lint taplo format
         language: system
-        types: [toml]
->>>>>>> a935d64b
+        types: [toml]